--- conflicted
+++ resolved
@@ -7,12 +7,7 @@
 flamegraph.svg
 perf.data
 perf.data.old
-<<<<<<< HEAD
-flames.folded
 *.svg
 
 .env
-=======
-*.folded
-*.svg
->>>>>>> 1ea15298
+*.folded