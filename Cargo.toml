[workspace]

members = [
  #"crates/cell",
  #"crates/conductor_lib",
  # "crates/lib3h_protocol",
<<<<<<< HEAD
  #"crates/keystore",
=======
  # "crates/keystore",
>>>>>>> 372fd5a7
  # "crates/legacy",
  #"crates/holochain",
  "crates/rpc_channel",
  "crates/transport_api",
  #"crates/state",
  #"crates/types",
]

exclude = [
  "pseudocode"
]


#[patch.crates-io]
#holochain_locksmith = { version = "0.0.43-alpha3", git = "https://github.com/holochain/holochain-rust.git", branch = "unpinned" }

#holochain_json_api = { version = "0.0.23", git = "https://github.com/holochain/holochain-serialization.git", branch = "unpinned" }
#holochain_json_derive = { version = "0.0.23", git = "https://github.com/holochain/holochain-serialization.git", branch = "unpinned" }

<<<<<<< HEAD
#holochain_persistence_api = { path = "../holochain-persistence/crates/holochain_persistence_api" }
#holochain_persistence_lmdb = { path = "../holochain-persistence/crates/holochain_persistence_lmdb" }
# holochain_persistence_api = { version = "0.0.17", git = "https://github.com/holochain/holochain-persistence.git", branch = "transactional+unpinned" }
# holochain_persistence_lmdb = { version = "0.0.17", git = "https://github.com/holochain/holochain-persistence.git", branch = "transactional+unpinned" }
=======
# holochain_persistence_api = { path = "../holochain-persistence/crates/holochain_persistence_api" }
# holochain_persistence_lmdb = { path = "../holochain-persistence/crates/holochain_persistence_lmdb" }
holochain_persistence_api = { version = "0.0.17", git = "https://github.com/holochain/holochain-persistence.git", branch = "transactional+unpinned" }
holochain_persistence_lmdb = { version = "0.0.17", git = "https://github.com/holochain/holochain-persistence.git", branch = "transactional+unpinned" }
>>>>>>> 372fd5a7

# holochain_json_api = { version = "0.0.23", path = "../holochain-serialization/crates/holochain_json_api" }
# holochain_json_derive = { version = "0.0.23", path = "../holochain-serialization/crates/holochain_json_derive" }
# holochain_persistence_api = { version = "0.0.17", path = "../holochain-persistence/crates/holochain_persistence_api" }
# holochain_persistence_lmdb = { version = "0.0.17", path = "../holochain-persistence/crates/holochain_persistence_lmdb" }

<<<<<<< HEAD
#lib3h_crypto_api = { version = "0.0.38", git = "https://github.com/holochain/lib3h.git", branch = "unpinned" }
#lib3h_sodium = { version = "0.0.38", git = "https://github.com/holochain/lib3h.git", branch = "unpinned" }
=======
lib3h_crypto_api = { version = "0.0.38", git = "https://github.com/holochain/lib3h.git", branch = "unpinned" }
# lib3h_sodium = { version = "0.0.38", git = "https://github.com/holochain/lib3h.git", branch = "unpinned" }
>>>>>>> 372fd5a7

# lmdb-rkv = { git = "https://github.com/holochain/lmdb-rs.git", branch = "reverse-iterator" }
# rkv = { git = "https://github.com/holochain/rkv.git", branch = "reverse-iterator" }

# lmdb-rkv = { path = "../lmdb-rs" }
# rkv = { path = "../rkv" }<|MERGE_RESOLUTION|>--- conflicted
+++ resolved
@@ -1,20 +1,16 @@
 [workspace]
 
 members = [
-  #"crates/cell",
-  #"crates/conductor_lib",
+  # "crates/cell",
+  # "crates/conductor_lib",
   # "crates/lib3h_protocol",
-<<<<<<< HEAD
-  #"crates/keystore",
-=======
   # "crates/keystore",
->>>>>>> 372fd5a7
   # "crates/legacy",
-  #"crates/holochain",
+  # "crates/holochain",
   "crates/rpc_channel",
   "crates/transport_api",
-  #"crates/state",
-  #"crates/types",
+  # "crates/state",
+  # "crates/types",
 ]
 
 exclude = [
@@ -28,30 +24,18 @@
 #holochain_json_api = { version = "0.0.23", git = "https://github.com/holochain/holochain-serialization.git", branch = "unpinned" }
 #holochain_json_derive = { version = "0.0.23", git = "https://github.com/holochain/holochain-serialization.git", branch = "unpinned" }
 
-<<<<<<< HEAD
-#holochain_persistence_api = { path = "../holochain-persistence/crates/holochain_persistence_api" }
-#holochain_persistence_lmdb = { path = "../holochain-persistence/crates/holochain_persistence_lmdb" }
+# holochain_persistence_api = { path = "../holochain-persistence/crates/holochain_persistence_api" }
+# holochain_persistence_lmdb = { path = "../holochain-persistence/crates/holochain_persistence_lmdb" }
 # holochain_persistence_api = { version = "0.0.17", git = "https://github.com/holochain/holochain-persistence.git", branch = "transactional+unpinned" }
 # holochain_persistence_lmdb = { version = "0.0.17", git = "https://github.com/holochain/holochain-persistence.git", branch = "transactional+unpinned" }
-=======
-# holochain_persistence_api = { path = "../holochain-persistence/crates/holochain_persistence_api" }
-# holochain_persistence_lmdb = { path = "../holochain-persistence/crates/holochain_persistence_lmdb" }
-holochain_persistence_api = { version = "0.0.17", git = "https://github.com/holochain/holochain-persistence.git", branch = "transactional+unpinned" }
-holochain_persistence_lmdb = { version = "0.0.17", git = "https://github.com/holochain/holochain-persistence.git", branch = "transactional+unpinned" }
->>>>>>> 372fd5a7
 
 # holochain_json_api = { version = "0.0.23", path = "../holochain-serialization/crates/holochain_json_api" }
 # holochain_json_derive = { version = "0.0.23", path = "../holochain-serialization/crates/holochain_json_derive" }
 # holochain_persistence_api = { version = "0.0.17", path = "../holochain-persistence/crates/holochain_persistence_api" }
 # holochain_persistence_lmdb = { version = "0.0.17", path = "../holochain-persistence/crates/holochain_persistence_lmdb" }
 
-<<<<<<< HEAD
-#lib3h_crypto_api = { version = "0.0.38", git = "https://github.com/holochain/lib3h.git", branch = "unpinned" }
-#lib3h_sodium = { version = "0.0.38", git = "https://github.com/holochain/lib3h.git", branch = "unpinned" }
-=======
-lib3h_crypto_api = { version = "0.0.38", git = "https://github.com/holochain/lib3h.git", branch = "unpinned" }
+# lib3h_crypto_api = { version = "0.0.38", git = "https://github.com/holochain/lib3h.git", branch = "unpinned" }
 # lib3h_sodium = { version = "0.0.38", git = "https://github.com/holochain/lib3h.git", branch = "unpinned" }
->>>>>>> 372fd5a7
 
 # lmdb-rkv = { git = "https://github.com/holochain/lmdb-rs.git", branch = "reverse-iterator" }
 # rkv = { git = "https://github.com/holochain/rkv.git", branch = "reverse-iterator" }
