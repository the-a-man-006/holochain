{ stdenv
, callPackage
, lib
, writeShellScriptBin

, holonix
, holonixPath
}:

rec {
  hcTest = writeShellScriptBin "hc-test" ''
    set -euxo pipefail
    export RUST_BACKTRACE=1

    # limit parallel jobs to reduce memory consumption
    export NUM_JOBS=8
    export CARGO_BUILD_JOBS=8

    # alas, we cannot specify --features in the virtual workspace
    # run the specific slow tests in the holochain crate
<<<<<<< HEAD
    cargo test --manifest-path=crates/holochain/Cargo.toml --features slow_tests,test_utils,build_wasms,db-encryption -- --nocapture
=======
    cargo test --manifest-path=crates/holochain/Cargo.toml --features slow_tests,build_wasms -- --nocapture --test-threads 1
>>>>>>> f1ab7759
    # run all the remaining cargo tests
    cargo test --workspace --exclude holochain -- --nocapture --test-threads 1
    # run all the wasm tests (within wasm) with the conductor mocked
    cargo test --lib --manifest-path=crates/test_utils/wasm/wasm_workspace/Cargo.toml --all-features -- --nocapture --test-threads 1
  '';

  hcReleaseAutomationTest = let
    releaseAutomationCmd = logLevel: ''
      # todo: need a way to not make the hdk fail despite it being unreleasable
      cargo run --manifest-path=crates/release-automation/Cargo.toml -- \
          --workspace-path=$PWD \
          --log-level=${logLevel}\
        check \
          --selection-filter="^(holochain|holochain_cli|kitsune_p2p_proxy)$" \
          --disallowed-version-reqs=">=0.1" \
          --allowed-selection-blockers=UnreleasableViaChangelogFrontmatter \
          --allowed-dependency-blockers=UnreleasableViaChangelogFrontmatter \
          --exclude-optional-deps \
          --exclude-dep-kinds=development
    '';
    in writeShellScriptBin "hc-release-automation-test" ''
    set -euxo pipefail

    # run the release-automation tests
    cargo test --manifest-path=crates/release-automation/Cargo.toml ''${@}

    # check the state of the repository
    (
      ${releaseAutomationCmd "warn"}
    ) || (
      ${releaseAutomationCmd "trace"}
    )
  '';

  hcMergeTest = let
      pathPrefix = lib.makeBinPath
        (builtins.attrValues { inherit (holonix.pkgs)
          hnRustClippy
          hnRustFmtCheck
          hnRustFmtFmt
          ;
        })
      ;
    in writeShellScriptBin "hc-merge-test" ''
    export PATH=${pathPrefix}:$PATH

    set -euxo pipefail
    export RUST_BACKTRACE=1
    hc-release-automation-test
    hn-rust-fmt-check
    hn-rust-clippy
    hc-test
  '';

  hcSpeedTest = writeShellScriptBin "hc-speed-test" ''
    cargo test speed_test_prep --test speed_tests --release --manifest-path=crates/holochain/Cargo.toml --features "build_wasms" -- --ignored
    cargo test speed_test_all --test speed_tests --release --manifest-path=crates/holochain/Cargo.toml --features "build_wasms" -- --ignored --nocapture
  '';

  hcFlakyTest = writeShellScriptBin "hc-flaky-test" ''
    set -euxo pipefail
    export RUST_BACKTRACE=1

    for i in {0..100}
    do
      cargo test --manifest-path=crates/holochain/Cargo.toml --features slow_tests,build_wasms -- --nocapture
    done
    for i in {0..100}
    do
      cargo test --workspace --exclude holochain -- --nocapture
    done
    for i in {0..100}
    do
      cargo test --lib --manifest-path=crates/test_utils/wasm/wasm_workspace/Cargo.toml --all-features -- --nocapture
    done
  '';

  hcDoctor = writeShellScriptBin "hc-doctor" ''
    echo "### holochain doctor ###"
    echo

    echo "if you have installed holochain directly using hc-install it should be in the cargo root"
    echo "if that is what you want it may be worth running hc-install to 'refresh' it as HEAD moves quickly"
    echo
    echo "if you are using the more stable binaries provided by holonix it should be in /nix/store/../bin"
    echo

    echo "cargo install root:"
    echo $CARGO_INSTALL_ROOT
    echo

    echo "holochain binary installation:"
    command -v holochain
    echo

    echo "hc binary installation"
    command -v hc
    echo
  '';

  hcBench = writeShellScriptBin "hc-bench" ''
    cargo bench --bench bench
  '';

  hcFmtAll = writeShellScriptBin "hc-fmt-all" ''
    fd Cargo.toml crates | xargs -L 1 cargo fmt --manifest-path
  '';

  hcBenchGithub = writeShellScriptBin "hc-bench-github" ''
    set -x

    # the first arg is the authentication token for github
    # @todo this is only required because the repo is currently private
    token=''${1}

    # set the target dir to somewhere it is less likely to be accidentally deleted
    CARGO_TARGET_DIR=$BENCH_OUTPUT_DIR

    # run benchmarks from a github archive based on any ref github supports
    # @param ref: the github ref to benchmark
    function bench {

      ## vars
      ref=$1
      dir="$TMP/$ref"
      tarball="$dir/tarball.tar.gz"

      ## process

      ### fresh start
      mkdir -p $dir
      rm -f $dir/$tarball

      ### fetch code to bench
      curl -L --cacert $SSL_CERT_FILE -H "Authorization: token $token" "https://github.com/holochain/holochain/archive/$ref.tar.gz" > $tarball
      tar -zxvf $tarball -C $dir

      ### bench code
      cd $dir/holochain-$ref
      cargo bench --bench bench -- --save-baseline $ref

    }

    # load an existing report and push it as a comment to github
    function add_comment_to_commit {
      ## convert the report to POST-friendly json and push to github comment API
      jq \
      -n \
      --arg report \
      "\`\`\`$( cargo bench --bench bench -- --baseline $1 --load-baseline $2 )\`\`\`" \
      '{body: $report}' \
      | curl \
      -L \
      --cacert $SSL_CERT_FILE \
      -H "Authorization: token $token" \
      -X POST \
      -H "Accept: application/vnd.github.v3+json" \
      https://api.github.com/repos/holochain/holochain/commits/$2/comments \
      -d@-
    }

    commit=''${2}
    bench $commit

    # @todo make this flexible based on e.g. the PR base on github
    compare=develop
    bench $compare
    add_comment_to_commit $compare $commit
  '';
} // (if stdenv.isLinux then {
  hcCoverageTest = writeShellScriptBin "hc-coverage-test" ''
    set -euxo pipefail

    # kcov does not work with the global /holochain-rust/target
    mkdir -p target

    # actually kcov does not work with workspace target either
    # we need to use targets in each crate - but that is slow
    # use symlinks so we don't have to recompile deps over and over
    for i in ''$(find crates -maxdepth 1 -mindepth 1 -type d | sort); do
      # skip some crates that aren't ready yet
      case "$i" in
        "crates/dpki" | "crates/keystore" )
          continue
          ;;
      esac

      # delete all other test binaries so they don't get run multiple times
      rm -rf $(find target/debug -maxdepth 1 -mindepth 1 -type f)

      echo "-------"
      echo "coverage for '$i'"
      echo "-------"

      # ensure we use the shared target dir
      export CARGO_TARGET_DIR=$(readlink -f ./target)

      # cd into crate dir
      # create temporary local target symlink
      # build the test binaries
      # run the code coverage
      # remove the temporary local target symlink
      (
        cd $i && \
        rm -rf target && \
        ln -s ../../target target && \
        cargo test --no-run && \
        cargo make coverage-kcov && \
        rm -rf target
      )
    done

    # we cannot do codecov.io right now with the private repo
    # so we'll just open the coverage report in a browser
    xdg-open target/coverage/index.html
  '';
} else { })<|MERGE_RESOLUTION|>--- conflicted
+++ resolved
@@ -18,11 +18,7 @@
 
     # alas, we cannot specify --features in the virtual workspace
     # run the specific slow tests in the holochain crate
-<<<<<<< HEAD
-    cargo test --manifest-path=crates/holochain/Cargo.toml --features slow_tests,test_utils,build_wasms,db-encryption -- --nocapture
-=======
-    cargo test --manifest-path=crates/holochain/Cargo.toml --features slow_tests,build_wasms -- --nocapture --test-threads 1
->>>>>>> f1ab7759
+    cargo test --manifest-path=crates/holochain/Cargo.toml --features slow_tests,test_utils,build_wasms,db-encryption -- --nocapture --test-threads 1
     # run all the remaining cargo tests
     cargo test --workspace --exclude holochain -- --nocapture --test-threads 1
     # run all the wasm tests (within wasm) with the conductor mocked
