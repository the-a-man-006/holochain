{ pkgs }:
let
<<<<<<< HEAD

  wasms = [ "foo" "imports" ];

  build-wasm = name:
  ''
  set -euxo pipefail
  CARGO_TARGET_DIR=test_utils/wasm/target/${name} \
  cargo build \
    --release \
    --manifest-path test_utils/wasm/${name}/Cargo.toml \
    --target wasm32-unknown-unknown
  '';
  build-wasms = pkgs.writeShellScriptBin "hc-test-wasms-build"
  (pkgs.lib.concatMapStrings build-wasm wasms);

  t0 = pkgs.writeShellScriptBin "hc-test"
  ''
  set -euxo pipefail
  RUST_BACKTRACE=1 cargo test -- --nocapture
  '';

  test-wasm = pkgs.writeShellScriptBin "hc-test-wasm"
  ''
  set -euxo pipefail
  hc-test-wasms-build
  RUST_BACKTRACE=1 cargo test --manifest-path crates/holochain/Cargo.toml --features wasmtest -- --nocapture
=======
  t-test = pkgs.writeShellScriptBin "hc-test"
  ''
  set -euxo pipefail
  RUST_BACKTRACE=1 \
  cargo test -- --nocapture
>>>>>>> 56b37e57
  '';

  t-merge = pkgs.writeShellScriptBin "hc-merge-test"
  ''
  set -euxo pipefail
  RUST_BACKTRACE=1 \
  hn-rust-fmt-check \
  && hn-rust-clippy \
  && hc-test \
  && hc-test-wasm
  '';

  t-cover = pkgs.writeShellScriptBin "hc-coverage-test"
  ''
  set -euxo pipefail

  # kcov does not work with the global /holochain-rust/target
  mkdir -p target

  # actually kcov does not work with workspace target either
  # we need to use targets in each crate - but that is slow
  # use symlinks so we don't have to recompile deps over and over
  for i in ''$(find crates -maxdepth 1 -mindepth 1 -type d | sort); do
    # skip some crates that aren't ready yet
    case "$i" in
      "crates/dpki" | "crates/keystore" | "crates/legacy" | "crates/lib3h_protocol")
        continue
        ;;
    esac

    # delete all other test binaries so they don't get run multiple times
    rm -rf $(find target/debug -maxdepth 1 -mindepth 1 -type f)

    echo "-------"
    echo "coverage for '$i'"
    echo "-------"

    # ensure we use the shared target dir
    export CARGO_TARGET_DIR=$(readlink -f ./target)

    # cd into crate dir
    # create temporary local target symlink
    # build the test binaries
    # run the code coverage
    # remove the temporary local target symlink
    (
      cd $i && \
      rm -rf target && \
      ln -s ../../target target && \
      cargo test --no-run && \
      cargo make coverage-kcov && \
      rm -rf target
    )
  done

  # we cannot do codecov.io right now with the private repo
  # so we'll just open the coverage report in a browser
  xdg-open target/coverage/index.html
  '';

  maybe_linux = if pkgs.stdenv.isLinux then [ t-cover ] else [ ];
in
{
<<<<<<< HEAD
 buildInputs = [ t0 t1 build-wasms test-wasm ];
=======
  buildInputs = [ t-test t-merge ] ++ maybe_linux;
>>>>>>> 56b37e57
}<|MERGE_RESOLUTION|>--- conflicted
+++ resolved
@@ -1,39 +1,10 @@
 { pkgs }:
 let
-<<<<<<< HEAD
-
-  wasms = [ "foo" "imports" ];
-
-  build-wasm = name:
-  ''
-  set -euxo pipefail
-  CARGO_TARGET_DIR=test_utils/wasm/target/${name} \
-  cargo build \
-    --release \
-    --manifest-path test_utils/wasm/${name}/Cargo.toml \
-    --target wasm32-unknown-unknown
-  '';
-  build-wasms = pkgs.writeShellScriptBin "hc-test-wasms-build"
-  (pkgs.lib.concatMapStrings build-wasm wasms);
-
-  t0 = pkgs.writeShellScriptBin "hc-test"
-  ''
-  set -euxo pipefail
-  RUST_BACKTRACE=1 cargo test -- --nocapture
-  '';
-
-  test-wasm = pkgs.writeShellScriptBin "hc-test-wasm"
-  ''
-  set -euxo pipefail
-  hc-test-wasms-build
-  RUST_BACKTRACE=1 cargo test --manifest-path crates/holochain/Cargo.toml --features wasmtest -- --nocapture
-=======
   t-test = pkgs.writeShellScriptBin "hc-test"
   ''
   set -euxo pipefail
   RUST_BACKTRACE=1 \
   cargo test -- --nocapture
->>>>>>> 56b37e57
   '';
 
   t-merge = pkgs.writeShellScriptBin "hc-merge-test"
@@ -97,9 +68,5 @@
   maybe_linux = if pkgs.stdenv.isLinux then [ t-cover ] else [ ];
 in
 {
-<<<<<<< HEAD
- buildInputs = [ t0 t1 build-wasms test-wasm ];
-=======
   buildInputs = [ t-test t-merge ] ++ maybe_linux;
->>>>>>> 56b37e57
 }