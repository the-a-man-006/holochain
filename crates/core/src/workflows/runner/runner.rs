use super::error::WorkflowRunResult;
use crate::workflows::{
    ribosome::WasmRibosome,
    state::workspace::{self, Workspace},
    workflow,
};
use futures::future::{BoxFuture, FutureExt};
use sx_state::{
    env::{Environment, WriteManager},
    prelude::*,
};
use workflow::{WorkflowCall, WorkflowEffects, WorkflowTrigger};
use workspace::WorkspaceError;

pub trait RunnerCellT: Send + Sync {
    fn state_env(&self) -> Environment;
    fn get_ribosome(&self) -> WasmRibosome;
}

pub struct WorkflowRunner<'c, Cell: RunnerCellT>(&'c Cell);

impl<'c, Cell: RunnerCellT> WorkflowRunner<'c, Cell> {
    pub async fn run_workflow(&self, call: WorkflowCall) -> WorkflowRunResult<()> {
        let environ = self.0.state_env();
        let dbs = environ.dbs().await?;
        let env = environ.guard().await;

        // TODO: is it possible to DRY this up with a macro?
        match call {
            WorkflowCall::InvokeZome(invocation) => {
                let workspace = workspace::InvokeZomeWorkspace::new(env.reader()?, &dbs)?;
                let result =
                    workflow::invoke_zome(workspace, self.0.get_ribosome(), invocation).await?;
                self.finish_workflow(result).await?;
            }
            WorkflowCall::Genesis(dna, agent_id) => {
                let workspace = workspace::GenesisWorkspace::new(env.reader()?, &dbs)?;
                let result = workflow::genesis(workspace, dna, agent_id).await?;
                self.finish_workflow(result).await?;
            }
        }
        Ok(())
    }

    fn finish_workflow<'a, W: 'a + Workspace>(
        &'a self,
        effects: WorkflowEffects<W>,
    ) -> BoxFuture<WorkflowRunResult<()>> {
<<<<<<< HEAD
        let env = self.0.state_env();
=======
>>>>>>> 675c2193
        async move {
            let arc = self.0.state_env();
            let env = arc.guard().await;
            let WorkflowEffects {
                workspace,
                triggers,
                callbacks,
                signals,
            } = effects;
            {
                let writer = env.writer().map_err(Into::<WorkspaceError>::into)?;
                workspace.commit_txn(writer).map_err(Into::<WorkspaceError>::into)?;
            }
            for WorkflowTrigger { call, interval } in triggers {
                if let Some(_delay) = interval {
                    // FIXME: implement or discard
                    unimplemented!()
                } else {
                    self.run_workflow(call).await?
                }
            }
            for _callback in callbacks {
                // TODO
            }
            for _signal in signals {
                // TODO
            }

            Ok(())
        }
        .boxed()
    }
}<|MERGE_RESOLUTION|>--- conflicted
+++ resolved
@@ -46,10 +46,6 @@
         &'a self,
         effects: WorkflowEffects<W>,
     ) -> BoxFuture<WorkflowRunResult<()>> {
-<<<<<<< HEAD
-        let env = self.0.state_env();
-=======
->>>>>>> 675c2193
         async move {
             let arc = self.0.state_env();
             let env = arc.guard().await;
