<<<<<<< HEAD
use crate::types::ZomeInvocationResult;
use crate::{agent::SourceChain, ribosome::Ribosome, types::ZomeInvocation};
=======
use crate::cursor::ChainCursorX;
use crate::{agent::SourceChain, ribosome::Ribosome, nucleus::{ZomeInvocation, ZomeInvocationResult}};
>>>>>>> 843c84c8
use sx_types::error::SkunkResult;
#[allow(unused_imports)]
use sx_types::shims::*;
use crate::txn::source_chain;

pub async fn invoke_zome(
    invocation: ZomeInvocation,
<<<<<<< HEAD
    source_chain: SourceChain,
    cursor_rw: source_chain::CursorRw,
=======
    source_chain: SourceChain<'_>,
    cursor: ChainCursorX,
>>>>>>> 843c84c8
) -> SkunkResult<ZomeInvocationResult> {
    let dna = source_chain.dna()?;
    let ribosome = Ribosome::new(dna);
<<<<<<< HEAD
    let (result, cursor_rw) = ribosome.call_zome_function(cursor_rw, invocation, source_chain.clone())?;
    source_chain.try_commit(cursor_rw)?;
=======
    let (result, cursor) = ribosome.invoke_zome(cursor, invocation, source_chain.now())?;
    source_chain.try_commit(cursor)?;
>>>>>>> 843c84c8
    Ok(result)
}<|MERGE_RESOLUTION|>--- conflicted
+++ resolved
@@ -1,33 +1,20 @@
-<<<<<<< HEAD
-use crate::types::ZomeInvocationResult;
-use crate::{agent::SourceChain, ribosome::Ribosome, types::ZomeInvocation};
-=======
-use crate::cursor::ChainCursorX;
-use crate::{agent::SourceChain, ribosome::Ribosome, nucleus::{ZomeInvocation, ZomeInvocationResult}};
->>>>>>> 843c84c8
+use crate::txn::source_chain;
+use crate::{
+    agent::SourceChain,
+    nucleus::{ZomeInvocation, ZomeInvocationResult},
+    ribosome::Ribosome,
+};
 use sx_types::error::SkunkResult;
-#[allow(unused_imports)]
 use sx_types::shims::*;
-use crate::txn::source_chain;
 
 pub async fn invoke_zome(
     invocation: ZomeInvocation,
-<<<<<<< HEAD
-    source_chain: SourceChain,
+    source_chain: SourceChain<'_>,
     cursor_rw: source_chain::CursorRw,
-=======
-    source_chain: SourceChain<'_>,
-    cursor: ChainCursorX,
->>>>>>> 843c84c8
 ) -> SkunkResult<ZomeInvocationResult> {
     let dna = source_chain.dna()?;
     let ribosome = Ribosome::new(dna);
-<<<<<<< HEAD
-    let (result, cursor_rw) = ribosome.call_zome_function(cursor_rw, invocation, source_chain.clone())?;
+    let (result, cursor_rw) = ribosome.call_zome_function(cursor_rw, invocation)?;
     source_chain.try_commit(cursor_rw)?;
-=======
-    let (result, cursor) = ribosome.invoke_zome(cursor, invocation, source_chain.now())?;
-    source_chain.try_commit(cursor)?;
->>>>>>> 843c84c8
     Ok(result)
 }