--- conflicted
+++ resolved
@@ -3,11 +3,7 @@
         api::{error::ConductorApiResult, CellConductorApi},
         cell::error::CellResult,
     },
-<<<<<<< HEAD
-    workflows::{ribosome::Ribosome, runner::RunnerCellT},
-=======
     workflows::{ribosome::WasmRibosome, runner::RunnerCellT},
->>>>>>> 60697512
 };
 use std::hash::{Hash, Hasher};
 use sx_state::env::Environment;
