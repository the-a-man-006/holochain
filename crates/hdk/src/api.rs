--- conflicted
+++ resolved
@@ -3,25 +3,6 @@
     ( $name:tt, $f:ident ) => {
         #[no_mangle]
         pub extern "C" fn $name(ptr: $crate::prelude::GuestPtr) -> $crate::prelude::GuestPtr {
-<<<<<<< HEAD
-            let input: $crate::prelude::HostInput = $crate::host_args!(ptr);
-            let x = input.clone();
-            $crate::debug!(x).ok();
-            let x = x.into_inner().try_into();
-            $crate::debug!(x).ok();
-            let x = x.unwrap();
-            $f(x).ok();
-            let result = $f($crate::try_result!(
-                input.into_inner().try_into(),
-                "failed to deserialize args"
-            ));
-            let result_value = $crate::try_result!(result, "inner function failed");
-            let result_sb = $crate::try_result!(
-                $crate::prelude::SerializedBytes::try_from(result_value),
-                "inner function result serialization error"
-            );
-            ret!($crate::prelude::GuestOutput::new(result_sb));
-=======
             let input: $crate::prelude::HostInput = $crate::prelude::host_args!(ptr);
             let result = $f($crate::prelude::try_result!(
                 input.into_inner().try_into(),
@@ -120,7 +101,6 @@
             fn from(_: &$t) -> Self {
                 $t::required_validations()
             }
->>>>>>> 53cfe421
         }
     };
 }
@@ -145,11 +125,7 @@
 #[macro_export]
 macro_rules! api_call {
     ( $f:ident, $input:expr, $outputt:ty ) => {{
-<<<<<<< HEAD
-        $crate::holochain_wasmer_guest::holochain_externs!();
-=======
         $crate::prelude::holochain_externs!();
->>>>>>> 53cfe421
 
         let result: Result<$outputt, $crate::prelude::SerializedBytesError> =
             $crate::prelude::host_call!($f, $input);
@@ -160,30 +136,22 @@
 #[macro_export]
 macro_rules! zome_info {
     () => {{
-<<<<<<< HEAD
-        $crate::api_call!(__zome_info, $crate::prelude::ZomeInfoInput::new(()), $crate::prelude::ZomeInfoOutput)
-=======
         $crate::api_call!(
             __zome_info,
             $crate::prelude::ZomeInfoInput::new(()),
             $crate::prelude::ZomeInfoOutput
         )
->>>>>>> 53cfe421
     }};
 }
 
 #[macro_export]
 macro_rules! agent_info {
     () => {{
-<<<<<<< HEAD
-        $crate::api_call!(__agent_info, $crate::prelude::AgentInfoInput::new(()), $crate::prelude::AgentInfoOutput)
-=======
         $crate::api_call!(
             __agent_info,
             $crate::prelude::AgentInfoInput::new(()),
             $crate::prelude::AgentInfoOutput
         )
->>>>>>> 53cfe421
     }};
 }
 
@@ -192,13 +160,9 @@
     ( $agent:expr, $zome:expr, $fn_name:expr, $cap:expr, $request:expr ) => {{
         $crate::api_call!(
             __call_remote,
-<<<<<<< HEAD
-            $crate::prelude::CallRemoteInput::new(CallRemote::new($agent, $zome, $fn_name, $cap, $request)),
-=======
             $crate::prelude::CallRemoteInput::new($crate::prelude::CallRemote::new(
                 $agent, $zome, $fn_name, $cap, $request
             )),
->>>>>>> 53cfe421
             $crate::prelude::CallRemoteOutput
         )
     }};
@@ -209,11 +173,7 @@
     ( $msg:expr ) => {{
         $crate::api_call!(
             __debug,
-<<<<<<< HEAD
-            $crate::prelude::DebugInput::new(debug_msg!(format!("{:?}", $msg))),
-=======
             $crate::prelude::DebugInput::new($crate::prelude::debug_msg!(format!("{:?}", $msg))),
->>>>>>> 53cfe421
             $crate::prelude::DebugOutput
         )
     }};
@@ -226,14 +186,10 @@
         match try_sb {
             Ok(sb) => $crate::api_call!(
                 __commit_entry,
-<<<<<<< HEAD
-                $crate::prelude::CommitEntryInput::new(($input.into(), Entry::App(sb))),
-=======
                 $crate::prelude::CommitEntryInput::new((
                     $input.into(),
                     $crate::prelude::Entry::App(sb)
                 )),
->>>>>>> 53cfe421
                 $crate::prelude::CommitEntryOutput
             ),
             Err(e) => Err(e),
@@ -248,11 +204,7 @@
         match try_sb {
             Ok(sb) => $crate::api_call!(
                 __entry_hash,
-<<<<<<< HEAD
-                $crate::prelude::EntryHashInput::new(Entry::App(sb)),
-=======
                 $crate::prelude::EntryHashInput::new($crate::prelude::Entry::App(sb)),
->>>>>>> 53cfe421
                 $crate::prelude::EntryHashOutput
             ),
             Err(e) => Err(e),
@@ -270,11 +222,7 @@
         )
     }};
     ( $input:expr ) => {
-<<<<<<< HEAD
-        $crate::get_entry!($input, $crate::prelude::GetOptions)
-=======
         get!($input, $crate::prelude::GetOptions)
->>>>>>> 53cfe421
     };
 }
 
@@ -313,8 +261,6 @@
             __get_links,
             $crate::prelude::GetLinksInput::new(($base, $tag.into())),
             $crate::prelude::GetLinksOutput
-<<<<<<< HEAD
-=======
         )
     }};
 }
@@ -329,7 +275,6 @@
             __get_link_details,
             GetLinkDetailsInput::new(($base, $tag.into())),
             GetLinkDetailsOutput
->>>>>>> 53cfe421
         )
     }};
 }