[package]
name = "holochain_p2p"
version = "0.0.1"
description = "holochain specific wrapper around more generic p2p module"
license = "CAL-1.0"
homepage = "https://github.com/holochain/holochain"
documentation = "https://github.com/holochain/holochain"
authors = [ "Holochain Core Dev Team <devcore@holochain.org>" ]
keywords = [ "holochain", "holo", "p2p", "dht", "networking" ]
categories = [ "network-programming" ]
edition = "2018"

[dependencies]
async-trait = "0.1"
fixt = { path = "../fixt" }
futures = "0.3"
ghost_actor = "0.3.0-alpha.1"
holo_hash = { version = "0.0.1", path = "../holo_hash" }
holochain_keystore = { version = "0.0.1", path = "../holochain_keystore" }
holochain_serialized_bytes = "=0.0.47"
holochain_types = { version = "0.0.1", path = "../holochain_types" }
holochain_zome_types = { version = "0.0.1", path = "../holochain_zome_types" }
kitsune_p2p = { version = "0.0.1", path = "../kitsune_p2p/kitsune_p2p" }
kitsune_p2p_types = { version = "0.0.1", path = "../kitsune_p2p/types" }
mockall = "0.8.1"
<<<<<<< HEAD
observability = "0.1"
serde = { version = "1.0", features = [ "derive" ] }
=======
observability = "0.1.2" 
serde = { version = "1.0.104", features = [ "derive" ] }
>>>>>>> a410be8f
serde_bytes = "0.11"
thiserror = "1.0.22"
tokio = { version = "0.2", features = [ "full" ] }
tokio_safe_block_on = "0.1.2"<|MERGE_RESOLUTION|>--- conflicted
+++ resolved
@@ -23,13 +23,8 @@
 kitsune_p2p = { version = "0.0.1", path = "../kitsune_p2p/kitsune_p2p" }
 kitsune_p2p_types = { version = "0.0.1", path = "../kitsune_p2p/types" }
 mockall = "0.8.1"
-<<<<<<< HEAD
-observability = "0.1"
+observability = "0.1.2"
 serde = { version = "1.0", features = [ "derive" ] }
-=======
-observability = "0.1.2" 
-serde = { version = "1.0.104", features = [ "derive" ] }
->>>>>>> a410be8f
 serde_bytes = "0.11"
 thiserror = "1.0.22"
 tokio = { version = "0.2", features = [ "full" ] }
