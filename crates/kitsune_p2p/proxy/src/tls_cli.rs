--- conflicted
+++ resolved
@@ -194,19 +194,9 @@
                     _ => return Err(format!("invalid wire: {:?}", wire).into()),
                 },
                 Some(Right(None)) => {
-<<<<<<< HEAD
-                    send.close().await?;
-                    // span.in_scope(|| {
-                    //     let t = last.elapsed().as_secs();
-                    //     if t >= 10 {
-                    //         tracing::debug!("close send {}", t);
-                    //     }
-                    // });
-=======
                     send.close()
                         .instrument(tracing::debug_span!("incoming_close"))
                         .await?;
->>>>>>> c75a6e21
                 }
                 None => return Ok(()),
             }
