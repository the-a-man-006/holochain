use crate::types::*;
use kitsune_p2p_types::config::*;
use kitsune_p2p_types::tx2::tx2_api::*;
use kitsune_p2p_types::*;
use std::sync::Arc;

/// Represents an interchangeable gossip strategy module
pub trait AsGossipModule: 'static + Send + Sync {
    fn incoming_gossip(
        &self,
        con: Tx2ConHnd<wire::Wire>,
        gossip_data: Box<[u8]>,
    ) -> KitsuneResult<()>;
    fn local_agent_join(&self, a: Arc<KitsuneAgent>);
    fn local_agent_leave(&self, a: Arc<KitsuneAgent>);
}
<<<<<<< HEAD

pub struct GossipModule(pub Arc<dyn AsGossipModule>);

impl GossipModule {
    pub fn incoming_gossip(
        &self,
        con: Tx2ConHnd<wire::Wire>,
        gossip_data: Box<[u8]>,
    ) -> KitsuneResult<()> {
        self.0.incoming_gossip(con, gossip_data)
    }

    pub fn local_agent_join(&self, a: Arc<KitsuneAgent>) {
        self.0.local_agent_join(a);
    }

    pub fn local_agent_leave(&self, a: Arc<KitsuneAgent>) {
        self.0.local_agent_leave(a);
    }
}

/// Represents an interchangeable gossip strategy module factory
pub trait AsGossipModuleFactory: 'static + Send + Sync {
    fn spawn_gossip_task(
        &self,
        tuning_params: KitsuneP2pTuningParams,
        space: Arc<KitsuneSpace>,
        ep_hnd: Tx2EpHnd<wire::Wire>,
        evt_sender: futures::channel::mpsc::Sender<event::KitsuneP2pEvent>,
    ) -> GossipModule;
}

pub struct GossipModuleFactory(pub Arc<dyn AsGossipModuleFactory>);

impl GossipModuleFactory {
    pub fn spawn_gossip_task(
        &self,
        tuning_params: KitsuneP2pTuningParams,
        space: Arc<KitsuneSpace>,
        ep_hnd: Tx2EpHnd<wire::Wire>,
        evt_sender: futures::channel::mpsc::Sender<event::KitsuneP2pEvent>,
    ) -> GossipModule {
        self.0
            .spawn_gossip_task(tuning_params, space, ep_hnd, evt_sender)
=======

pub struct GossipModule(pub Arc<dyn AsGossipModule>);

impl GossipModule {
    pub fn incoming_gossip(
        &self,
        con: Tx2ConHnd<wire::Wire>,
        gossip_data: Box<[u8]>,
    ) -> KitsuneResult<()> {
        self.0.incoming_gossip(con, gossip_data)
    }

    pub fn local_agent_join(&self, a: Arc<KitsuneAgent>) {
        self.0.local_agent_join(a);
    }

    pub fn local_agent_leave(&self, a: Arc<KitsuneAgent>) {
        self.0.local_agent_leave(a);
    }
}

/// Represents an interchangeable gossip strategy module factory
pub trait AsGossipModuleFactory: 'static + Send + Sync {
    fn spawn_gossip_task(
        &self,
        tuning_params: KitsuneP2pTuningParams,
        space: Arc<KitsuneSpace>,
        ep_hnd: Tx2EpHnd<wire::Wire>,
        evt_sender: futures::channel::mpsc::Sender<event::KitsuneP2pEvent>,
    ) -> GossipModule;
}

pub struct GossipModuleFactory(pub Arc<dyn AsGossipModuleFactory>);

impl GossipModuleFactory {
    pub fn spawn_gossip_task(
        &self,
        tuning_params: KitsuneP2pTuningParams,
        space: Arc<KitsuneSpace>,
        ep_hnd: Tx2EpHnd<wire::Wire>,
        evt_sender: futures::channel::mpsc::Sender<event::KitsuneP2pEvent>,
    ) -> GossipModule {
        self.0
            .spawn_gossip_task(tuning_params, space, ep_hnd, evt_sender)
    }
}

/// The specific provenance/destination of gossip is to a particular Agent on
/// a connection specified by a Tx2Cert
#[derive(Debug, Clone, PartialEq, Eq, PartialOrd, Ord, Hash, derive_more::Constructor)]
pub struct GossipTgt {
    /// The agents on the remote node for whom this gossip is intended.
    /// In the current full-sync case, it makes sense to address gossip to all
    /// known agents on a node, but after sharding, we may make this a single
    /// agent target.
    agents: Vec<Arc<KitsuneAgent>>,
    /// The cert which represents the remote node to talk to.
    cert: Tx2Cert,
}

impl GossipTgt {
    /// Accessor
    pub fn agents(&self) -> &Vec<Arc<KitsuneAgent>> {
        &self.agents
    }

    /// Accessor
    pub fn cert(&self) -> &Tx2Cert {
        self.as_ref()
    }
}

impl AsRef<Tx2Cert> for GossipTgt {
    fn as_ref(&self) -> &Tx2Cert {
        &self.cert
>>>>>>> cb5c4193
    }
}<|MERGE_RESOLUTION|>--- conflicted
+++ resolved
@@ -14,52 +14,6 @@
     fn local_agent_join(&self, a: Arc<KitsuneAgent>);
     fn local_agent_leave(&self, a: Arc<KitsuneAgent>);
 }
-<<<<<<< HEAD
-
-pub struct GossipModule(pub Arc<dyn AsGossipModule>);
-
-impl GossipModule {
-    pub fn incoming_gossip(
-        &self,
-        con: Tx2ConHnd<wire::Wire>,
-        gossip_data: Box<[u8]>,
-    ) -> KitsuneResult<()> {
-        self.0.incoming_gossip(con, gossip_data)
-    }
-
-    pub fn local_agent_join(&self, a: Arc<KitsuneAgent>) {
-        self.0.local_agent_join(a);
-    }
-
-    pub fn local_agent_leave(&self, a: Arc<KitsuneAgent>) {
-        self.0.local_agent_leave(a);
-    }
-}
-
-/// Represents an interchangeable gossip strategy module factory
-pub trait AsGossipModuleFactory: 'static + Send + Sync {
-    fn spawn_gossip_task(
-        &self,
-        tuning_params: KitsuneP2pTuningParams,
-        space: Arc<KitsuneSpace>,
-        ep_hnd: Tx2EpHnd<wire::Wire>,
-        evt_sender: futures::channel::mpsc::Sender<event::KitsuneP2pEvent>,
-    ) -> GossipModule;
-}
-
-pub struct GossipModuleFactory(pub Arc<dyn AsGossipModuleFactory>);
-
-impl GossipModuleFactory {
-    pub fn spawn_gossip_task(
-        &self,
-        tuning_params: KitsuneP2pTuningParams,
-        space: Arc<KitsuneSpace>,
-        ep_hnd: Tx2EpHnd<wire::Wire>,
-        evt_sender: futures::channel::mpsc::Sender<event::KitsuneP2pEvent>,
-    ) -> GossipModule {
-        self.0
-            .spawn_gossip_task(tuning_params, space, ep_hnd, evt_sender)
-=======
 
 pub struct GossipModule(pub Arc<dyn AsGossipModule>);
 
@@ -135,6 +89,5 @@
 impl AsRef<Tx2Cert> for GossipTgt {
     fn as_ref(&self) -> &Tx2Cert {
         &self.cert
->>>>>>> cb5c4193
     }
 }