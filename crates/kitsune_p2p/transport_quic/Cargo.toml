[package]
name = "kitsune_p2p_transport_quic"
version = "0.0.1"
description = "QUIC transport module for kitsune-p2p"
license = "Apache-2.0"
homepage = "https://github.com/holochain/holochain"
documentation = "https://github.com/holochain/holochain"
authors = [ "Holochain Core Dev Team <devcore@holochain.org>" ]
keywords = [ "holochain", "holo", "p2p", "dht", "networking" ]
categories = [ "network-programming" ]
edition = "2018"

[dependencies]
futures = "0.3"
if-addrs = "0.6"
kitsune_p2p_types = { version = "0.0.1", path = "../types" }
<<<<<<< HEAD
lair_keystore_api = "=0.0.1-alpha.9"
=======
lair_keystore_api = "=0.0.1-alpha.10"
>>>>>>> 60a90621
nanoid = "0.3"
once_cell = "1.5.2"
quinn = "0.6.1"
rcgen = "=0.8.5"
rustls = { version = "0.17", features = [ "dangerous_configuration" ] }
serde = { version = "1.0.104", features = [ "derive" ] }
tokio = { version = "0.2", features = [ "full" ] }
webpki = "0.21.2"<|MERGE_RESOLUTION|>--- conflicted
+++ resolved
@@ -14,11 +14,7 @@
 futures = "0.3"
 if-addrs = "0.6"
 kitsune_p2p_types = { version = "0.0.1", path = "../types" }
-<<<<<<< HEAD
-lair_keystore_api = "=0.0.1-alpha.9"
-=======
 lair_keystore_api = "=0.0.1-alpha.10"
->>>>>>> 60a90621
 nanoid = "0.3"
 once_cell = "1.5.2"
 quinn = "0.6.1"
