use crate::prelude::*;

#[derive(Clone, Debug, Serialize, Deserialize, SerializedBytes, PartialEq, Eq)]
pub struct AgentPubKey;
#[derive(Clone, Debug, Serialize, Deserialize, SerializedBytes, PartialEq, Eq)]
pub struct CapToken;
#[derive(Clone, Debug, Serialize, Deserialize, SerializedBytes, PartialEq, Eq)]
pub struct DhtOp;
#[derive(Clone, Debug, Default, Serialize, Deserialize, SerializedBytes, PartialEq, Eq)]
pub struct LogRules;
#[derive(Clone, Debug, Serialize, Deserialize, SerializedBytes, PartialEq, Eq)]
pub struct Sim2hConfig;

pub struct Lib3hToClient;
pub struct Lib3hToClientResponse;
pub struct Lib3hClientProtocol;
pub struct Lib3hToServer;
pub struct Lib3hToServerResponse;
pub struct Lib3hServerProtocol;
pub struct Keystore;
pub enum ValidationResult {
    Valid,
    Invalid,
    Pending,
<<<<<<< HEAD
=======
}

#[derive(Default)]
pub struct SourceChainCommitBundle<'env>(std::marker::PhantomData<&'env ()>);
impl<'env> SourceChainCommitBundle<'env> {
    pub fn new() -> Self {
        Self(std::marker::PhantomData)
    }
>>>>>>> 06ececc5
}<|MERGE_RESOLUTION|>--- conflicted
+++ resolved
@@ -22,8 +22,6 @@
     Valid,
     Invalid,
     Pending,
-<<<<<<< HEAD
-=======
 }
 
 #[derive(Default)]
@@ -32,5 +30,4 @@
     pub fn new() -> Self {
         Self(std::marker::PhantomData)
     }
->>>>>>> 06ececc5
 }