--- conflicted
+++ resolved
@@ -45,13 +45,8 @@
 /// Macro to generate a fresh reader from an EnvironmentRead with less boilerplate
 macro_rules! fresh_reader {
     ($env: expr, $f: expr) => {{
-<<<<<<< HEAD
-        let g = $env.guard().await;
+        let g = $env.guard();
         let r = $crate::env::ReadManager::reader(&g)?;
-=======
-        let g = $env.guard();
-        let r = g.reader()?;
->>>>>>> 59bf62fd
         $f(r)
     }};
 }
@@ -62,7 +57,7 @@
 macro_rules! fresh_reader_test {
     ($env: expr, $f: expr) => {{
         let g = $env.guard();
-        let r = g.reader().unwrap();
+        let r = $crate::env::ReadManager::reader(&g).unwrap();
         $f(r)
     }};
 }
@@ -73,7 +68,7 @@
     ($env: expr, $f: expr) => {{
         let env = $env.clone();
         let g = env.guard();
-        let r = g.reader()?;
+        let r = $crate::env::ReadManager::reader(&g)?;
         let val = $f(r).await;
         val
     }};
