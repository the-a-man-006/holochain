//! Types for source chain queries

use crate::{
    element::SignedHeaderHashed,
    header::{EntryType, Header, HeaderType},
};
use holo_hash::{AgentPubKey, HeaderHash};
pub use holochain_serialized_bytes::prelude::*;

/// Query arguments
#[derive(
    serde::Serialize, serde::Deserialize, SerializedBytes, Default, PartialEq, Clone, Debug,
)]
#[non_exhaustive]
pub struct ChainQueryFilter {
    /// The range of source chain sequence numbers to match.
    /// Inclusive start, exclusive end.
    // TODO: can we generalize this over RangeBounds to allow unbounded ranges?
    pub sequence_range: Option<std::ops::Range<u32>>,
    /// Filter by EntryType
    pub entry_type: Option<EntryType>,
    /// Filter by HeaderType
    pub header_type: Option<HeaderType>,
    /// Include the entries in the elements
    pub include_entries: bool,
}

#[derive(Clone, Debug, PartialEq, serde::Serialize, serde::Deserialize, SerializedBytes)]
/// An agents chain elements returned from a agent_activity_query
<<<<<<< HEAD
pub struct AgentActivity<H = SignedHeaderHashed> {
    /// The agent this activity is for
    pub agent: AgentPubKey,
    /// Headers on this chain.
    pub activity: Vec<Activity<H>>,
=======
pub struct AgentActivity<T = SignedHeaderHashed> {
    /// The agent this activity is for
    pub agent: AgentPubKey,
    /// Valid headers on this chain.
    pub valid_activity: Activity<T>,
    /// Headers that were rejected by the agent activity
    /// authority and therefor invalidate the chain.
    pub rejected_activity: Activity<T>,
>>>>>>> dea9820e
    /// The status of this chain.
    pub status: ChainStatus,
    /// The highest chain header that has
    /// been observed by this authority.
    pub highest_observed: Option<HighestObserved>,
}

<<<<<<< HEAD
#[derive(Clone, Debug, PartialEq, serde::Serialize, serde::Deserialize)]
/// Individual agent activity.
/// The header with it's validation status.
// TODO: This is a little weird because when we have warrants
// we will have a warrant for each position in the chain that
// is warranted. Maybe that makes this redundant?
pub struct Activity<H = SignedHeaderHashed> {
    /// The header on this chain
    pub header: H,
    /// The validation status of this individual header
    pub validation_status: ValidationStatus,
=======
#[derive(Clone, Debug, PartialEq, serde::Serialize, serde::Deserialize, SerializedBytes)]
/// The type of agent activity returned in this request
pub enum Activity<T = SignedHeaderHashed> {
    /// The full headers
    Full(Vec<T>),
    /// Just the hashes
    Hashes(Vec<(u32, HeaderHash)>),
    /// This activity was not requested
    NotRequested,
>>>>>>> dea9820e
}

#[derive(Clone, Debug, PartialEq, Hash, Eq, serde::Serialize, serde::Deserialize)]
/// The highest header sequence observed by this authority.
/// This also includes the headers at this sequence.
/// If there is more then one then there is a fork.
///
/// This type is to prevent headers being hidden by
/// withholding the previous header.
///
/// The information is tracked at the edge of holochain before
/// validation (but after drop checks).
pub struct HighestObserved {
    /// The highest sequence number observed.
    pub header_seq: u32,
    /// Hashes of any headers claiming to be at this
    /// header sequence.
    pub hash: Vec<HeaderHash>,
}

#[derive(Clone, Debug, Hash, Eq, PartialEq, serde::Serialize, serde::Deserialize)]
/// Status of the agent activity chain
// TODO: In the future we will most likely be replaced
// by warrants instead of Forked / Invalid so we can provide
// evidence of why the chain has a status.
pub enum ChainStatus {
    /// This authority has no information on the chain.
    Empty,
    /// The chain is valid as at this header sequence and header hash.
    Valid(ChainHead),
    /// Chain is forked.
    Forked(ChainFork),
    /// Chain is invalid because of this header.
    Invalid(ChainHead),
}

#[derive(Clone, Debug, Hash, Eq, PartialEq, serde::Serialize, serde::Deserialize)]
/// The header at the head of the complete chain.
/// This is as far as this authority can see a
/// chain with no gaps.
pub struct ChainHead {
    /// Sequence number of this chain head.
    pub header_seq: u32,
    /// Hash of this chain head
    pub hash: HeaderHash,
}

#[derive(Clone, Debug, Hash, Eq, PartialEq, serde::Serialize, serde::Deserialize)]
/// The chain has been forked by these two headers
pub struct ChainFork {
    /// The point where the chain has forked.
    pub fork_seq: u32,
    /// The first header at this sequence position.
    pub first_header: HeaderHash,
    /// The second header at this sequence position.
    pub second_header: HeaderHash,
}

impl ChainQueryFilter {
    /// Create a no-op ChainQueryFilter which returns everything
    pub fn new() -> Self {
        Self {
            include_entries: false,
            ..Self::default()
        }
    }

    /// Filter on sequence range
    pub fn sequence_range(mut self, sequence_range: std::ops::Range<u32>) -> Self {
        self.sequence_range = Some(sequence_range);
        self
    }

    /// Filter on entry type
    pub fn entry_type(mut self, entry_type: EntryType) -> Self {
        self.entry_type = Some(entry_type);
        self
    }

    /// Filter on header type
    pub fn header_type(mut self, header_type: HeaderType) -> Self {
        self.header_type = Some(header_type);
        self
    }

    /// Include the entries in the ElementsVec that is returned
    pub fn include_entries(mut self, include_entries: bool) -> Self {
        self.include_entries = include_entries;
        self
    }

    /// Perform the boolean check which this filter represents
    pub fn check(&self, header: &Header) -> bool {
        let check_range = self
            .sequence_range
            .as_ref()
            .map(|range| range.contains(&header.header_seq()))
            .unwrap_or(true);
        let check_header_type = self
            .header_type
            .as_ref()
            .map(|header_type| header.header_type() == *header_type)
            .unwrap_or(true);
        let check_entry_type = self
            .entry_type
            .as_ref()
            .map(|entry_type| {
                header
                    .entry_type()
                    .map(|header_entry_type| *header_entry_type == *entry_type)
                    .unwrap_or(false)
            })
            .unwrap_or(true);
        check_range && check_header_type && check_entry_type
    }
}

#[cfg(test)]
#[cfg(feature = "fixturators")]
mod tests {
    use crate::fixt::AppEntryTypeFixturator;
    use crate::header::EntryType;
    use crate::{fixt::*, Header};
    use ::fixt::prelude::*;

    use super::ChainQueryFilter;

    /// Create three Headers with various properties.
    /// Also return the EntryTypes used to construct the first two headers.
    fn fixtures() -> [Header; 6] {
        let entry_type_1 = EntryType::App(fixt!(AppEntryType));
        let entry_type_2 = EntryType::AgentPubKey;

        let mut h1 = fixt!(Create);
        h1.entry_type = entry_type_1.clone();
        h1.header_seq = 0;

        let mut h2 = fixt!(Update);
        h2.entry_type = entry_type_2.clone();
        h2.header_seq = 1;

        let mut h3 = fixt!(CreateLink);
        h3.header_seq = 2;

        let mut h4 = fixt!(Create);
        h4.entry_type = entry_type_2.clone();
        h4.header_seq = 3;

        let mut h5 = fixt!(Update);
        h5.entry_type = entry_type_1.clone();
        h5.header_seq = 4;

        let mut h6 = fixt!(CreateLink);
        h6.header_seq = 5;

        let headers = [
            h1.into(),
            h2.into(),
            h3.into(),
            h4.into(),
            h5.into(),
            h6.into(),
        ];
        headers
    }

    fn map_query(query: &ChainQueryFilter, headers: &[Header]) -> Vec<bool> {
        headers.iter().map(|h| query.check(h)).collect::<Vec<_>>()
    }

    #[test]
    fn filter_by_entry_type() {
        let headers = fixtures();

        let query_1 =
            ChainQueryFilter::new().entry_type(headers[0].entry_type().unwrap().to_owned());
        let query_2 =
            ChainQueryFilter::new().entry_type(headers[1].entry_type().unwrap().to_owned());

        assert_eq!(
            map_query(&query_1, &headers),
            [true, false, false, false, true, false].to_vec()
        );
        assert_eq!(
            map_query(&query_2, &headers),
            [false, true, false, true, false, false].to_vec()
        );
    }

    #[test]
    fn filter_by_header_type() {
        let headers = fixtures();

        let query_1 = ChainQueryFilter::new().header_type(headers[0].header_type());
        let query_2 = ChainQueryFilter::new().header_type(headers[1].header_type());
        let query_3 = ChainQueryFilter::new().header_type(headers[2].header_type());

        assert_eq!(
            map_query(&query_1, &headers),
            [true, false, false, true, false, false].to_vec()
        );
        assert_eq!(
            map_query(&query_2, &headers),
            [false, true, false, false, true, false].to_vec()
        );
        assert_eq!(
            map_query(&query_3, &headers),
            [false, false, true, false, false, true].to_vec()
        );
    }

    #[test]
    fn filter_by_chain_sequence() {
        let headers = fixtures();

        let query_1 = ChainQueryFilter::new().sequence_range(0..1);
        let query_2 = ChainQueryFilter::new().sequence_range(0..2);
        let query_3 = ChainQueryFilter::new().sequence_range(1..3);
        let query_4 = ChainQueryFilter::new().sequence_range(2..1000);

        assert_eq!(
            map_query(&query_1, &headers),
            [true, false, false, false, false, false].to_vec()
        );
        assert_eq!(
            map_query(&query_2, &headers),
            [true, true, false, false, false, false].to_vec()
        );
        assert_eq!(
            map_query(&query_3, &headers),
            [false, true, true, false, false, false].to_vec()
        );
        assert_eq!(
            map_query(&query_4, &headers),
            [false, false, true, true, true, true].to_vec()
        );
    }

    #[test]
    fn filter_by_multi() {
        let headers = fixtures();

        assert_eq!(
            map_query(
                &ChainQueryFilter::new()
                    .header_type(headers[0].header_type())
                    .entry_type(headers[0].entry_type().unwrap().clone())
                    .sequence_range(0..1),
                &headers
            ),
            [true, false, false, false, false, false].to_vec()
        );

        assert_eq!(
            map_query(
                &ChainQueryFilter::new()
                    .header_type(headers[1].header_type())
                    .entry_type(headers[0].entry_type().unwrap().clone())
                    .sequence_range(0..1000),
                &headers
            ),
            [false, false, false, false, true, false].to_vec()
        );

        assert_eq!(
            map_query(
                &ChainQueryFilter::new()
                    .entry_type(headers[0].entry_type().unwrap().clone())
                    .sequence_range(0..1000),
                &headers
            ),
            [true, false, false, false, true, false].to_vec()
        );
    }
}<|MERGE_RESOLUTION|>--- conflicted
+++ resolved
@@ -27,13 +27,6 @@
 
 #[derive(Clone, Debug, PartialEq, serde::Serialize, serde::Deserialize, SerializedBytes)]
 /// An agents chain elements returned from a agent_activity_query
-<<<<<<< HEAD
-pub struct AgentActivity<H = SignedHeaderHashed> {
-    /// The agent this activity is for
-    pub agent: AgentPubKey,
-    /// Headers on this chain.
-    pub activity: Vec<Activity<H>>,
-=======
 pub struct AgentActivity<T = SignedHeaderHashed> {
     /// The agent this activity is for
     pub agent: AgentPubKey,
@@ -42,7 +35,6 @@
     /// Headers that were rejected by the agent activity
     /// authority and therefor invalidate the chain.
     pub rejected_activity: Activity<T>,
->>>>>>> dea9820e
     /// The status of this chain.
     pub status: ChainStatus,
     /// The highest chain header that has
@@ -50,19 +42,6 @@
     pub highest_observed: Option<HighestObserved>,
 }
 
-<<<<<<< HEAD
-#[derive(Clone, Debug, PartialEq, serde::Serialize, serde::Deserialize)]
-/// Individual agent activity.
-/// The header with it's validation status.
-// TODO: This is a little weird because when we have warrants
-// we will have a warrant for each position in the chain that
-// is warranted. Maybe that makes this redundant?
-pub struct Activity<H = SignedHeaderHashed> {
-    /// The header on this chain
-    pub header: H,
-    /// The validation status of this individual header
-    pub validation_status: ValidationStatus,
-=======
 #[derive(Clone, Debug, PartialEq, serde::Serialize, serde::Deserialize, SerializedBytes)]
 /// The type of agent activity returned in this request
 pub enum Activity<T = SignedHeaderHashed> {
@@ -72,7 +51,6 @@
     Hashes(Vec<(u32, HeaderHash)>),
     /// This activity was not requested
     NotRequested,
->>>>>>> dea9820e
 }
 
 #[derive(Clone, Debug, PartialEq, Hash, Eq, serde::Serialize, serde::Deserialize)]
