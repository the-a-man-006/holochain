[package]
name = "holochain_test_wasm_common"
version = "0.0.1"
authors = [ "thedavidmeister", "thedavidmeister@gmail.com" ]
edition = "2018"

[lib]
name = "holochain_test_wasm_common"
crate-type = [ "cdylib", "rlib" ]
path = "src/lib.rs"

[dependencies]
hdk3 = { path = "../../hdk3" }
holochain_serialized_bytes = "=0.0.48"
<<<<<<< HEAD
serde = "1.0"
serde_bytes = "0.11"
=======
serde = "=1.0.104"
serde_bytes = "0.11"
hdk = { path = "../../hdk" }
>>>>>>> 5f1d6f41
<|MERGE_RESOLUTION|>--- conflicted
+++ resolved
@@ -10,13 +10,7 @@
 path = "src/lib.rs"
 
 [dependencies]
-hdk3 = { path = "../../hdk3" }
+hdk = { path = "../../hdk" }
 holochain_serialized_bytes = "=0.0.48"
-<<<<<<< HEAD
 serde = "1.0"
-serde_bytes = "0.11"
-=======
-serde = "=1.0.104"
-serde_bytes = "0.11"
-hdk = { path = "../../hdk" }
->>>>>>> 5f1d6f41
+serde_bytes = "0.11"