--- conflicted
+++ resolved
@@ -108,106 +108,6 @@
 //! ```
 //! and the examples.
 
-<<<<<<< HEAD
-use std::path::Path;
-use std::path::PathBuf;
-
-use holochain_conductor_api::{AdminRequest, AdminResponse};
-use holochain_websocket::WebsocketResult;
-use holochain_websocket::WebsocketSender;
-use ports::get_admin_api;
-
-pub use ports::force_admin_port;
-
-/// Print a msg with `hc-admin: ` pre-pended
-/// and ansi colors.
-macro_rules! msg {
-    ($($arg:tt)*) => ({
-        use ansi_term::Color::*;
-        print!("{} ", Blue.bold().paint("hc-admin:"));
-        println!($($arg)*);
-    })
-}
-
-pub mod calls;
-#[doc(hidden)]
-pub mod cmds;
-pub mod config;
-pub mod dna;
-pub mod generate;
-pub mod run;
-pub mod save;
-pub mod setups;
-
-mod ports;
-
-/// An active connection to a running conductor.
-pub struct CmdRunner {
-    client: WebsocketSender,
-}
-
-impl CmdRunner {
-    const HOLOCHAIN_PATH: &'static str = "holochain";
-    /// Create a new connection for calling admin interface commands.
-    /// Panics if admin port fails to connect.
-    pub async fn new(port: u16) -> Self {
-        Self::try_new(port)
-            .await
-            .expect("Failed to create CmdRunner because admin port failed to connect")
-    }
-
-    /// Create a new connection for calling admin interface commands.
-    pub async fn try_new(port: u16) -> WebsocketResult<Self> {
-        let client = get_admin_api(port).await?;
-        Ok(Self { client })
-    }
-
-    /// Create a command runner from a setup path.
-    /// This expects holochain to be on the path.
-    pub async fn from_setup(setup_path: PathBuf) -> anyhow::Result<(Self, tokio::process::Child)> {
-        Self::from_setup_with_bin_path(&Path::new(Self::HOLOCHAIN_PATH), setup_path).await
-    }
-
-    /// Create a command runner from a setup path and
-    /// set the path to the holochain binary.
-    pub async fn from_setup_with_bin_path(
-        holochain_bin_path: &Path,
-        setup_path: PathBuf,
-    ) -> anyhow::Result<(Self, tokio::process::Child)> {
-        let conductor = run::run_async(holochain_bin_path, setup_path, None).await?;
-        let cmd = CmdRunner::try_new(conductor.0).await?;
-        Ok((cmd, conductor.1))
-    }
-
-    /// Make an Admin request to this conductor.
-    pub async fn command(&mut self, cmd: AdminRequest) -> anyhow::Result<AdminResponse> {
-        let response: Result<AdminResponse, _> = self.client.request(cmd).await;
-        Ok(response?)
-    }
-}
-
-#[macro_export]
-/// Expect that an enum matches a variant and panic if it doesn't.
-macro_rules! expect_variant {
-    ($var:expr => $variant:path, $error_msg:expr) => {
-        match $var {
-            $variant(v) => v,
-            _ => panic!(format!("{}: Expected {} but got {:?}", $error_msg, stringify!($variant), $var)),
-        }
-    };
-    ($var:expr => $variant:path) => {
-        expect_variant!($var => $variant, "")
-    };
-}
-
-#[macro_export]
-/// Expect that an enum matches a variant and return an error if it doesn't.
-macro_rules! expect_match {
-    ($var:expr => $variant:path, $error_msg:expr) => {
-        match $var {
-            $variant(v) => v,
-            _ => anyhow::bail!("{}: Expected {} but got {:?}", $error_msg, stringify!($variant), $var),
-=======
 use holochain_cli_bundle as hc_bundle;
 use holochain_cli_sandbox as hc_sandbox;
 use structopt::StructOpt;
@@ -235,7 +135,6 @@
             Self::App(cmd) => cmd.run().await?,
             Self::Dna(cmd) => cmd.run().await?,
             Self::Sandbox(cmd) => cmd.run().await?,
->>>>>>> d2ce21aa
         }
         Ok(())
     }
