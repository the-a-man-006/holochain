use crate::conductor::{
    api::RealAppInterfaceApi,
    config::{AdminInterfaceConfig, ConductorConfig, InterfaceDriver},
    dna_store::MockDnaStore,
    ConductorBuilder, ConductorHandle,
};
use ::fixt::prelude::*;
use holo_hash::fixt::*;
use holo_hash::*;
use holochain_keystore::KeystoreSender;
use holochain_p2p::{
    actor::HolochainP2pRefToCell, event::HolochainP2pEventReceiver, spawn_holochain_p2p,
    HolochainP2pCell, HolochainP2pRef, HolochainP2pSender,
};
use holochain_serialized_bytes::{SerializedBytes, UnsafeBytes};
use holochain_state::test_utils::{test_conductor_env, test_wasm_env, TestEnvironment};
use holochain_types::{
    app::InstalledCell,
    element::{SignedHeaderHashed, SignedHeaderHashedExt},
    test_utils::fake_header_hash,
    Entry, EntryHashed, HeaderHashed, Timestamp,
};
use holochain_wasm_test_utils::TestWasm;
use holochain_zome_types::entry_def::EntryVisibility;
use holochain_zome_types::header::{EntryCreate, EntryType, Header};
use std::{convert::TryInto, sync::Arc};
use tempdir::TempDir;

#[cfg(test)]
pub mod host_fn_api;

#[macro_export]
macro_rules! here {
    ($test: expr) => {
        concat!($test, " !!!_LOOK HERE:---> ", file!(), ":", line!())
    };
}

/// Create metadata mocks easily by passing in
/// expected functions, return data and with_f checks
#[macro_export]
macro_rules! meta_mock {
    () => {{
        $crate::core::state::metadata::MockMetadataBuf::new()
    }};
    ($fun:ident) => {{
        let d: Vec<holochain_types::metadata::TimedHeaderHash> = Vec::new();
        meta_mock!($fun, d)
    }};
    ($fun:ident, $data:expr) => {{
        let mut metadata = $crate::core::state::metadata::MockMetadataBuf::new();
        metadata.$fun().returning({
            move |_| {
                Ok(Box::new(fallible_iterator::convert(
                    $data
                        .clone()
                        .into_iter()
                        .map(holochain_types::metadata::TimedHeaderHash::from)
                        .map(Ok),
                )))
            }
        });
        metadata
    }};
    ($fun:ident, $data:expr, $with_fn:expr) => {{
        let mut metadata = $crate::core::state::metadata::MockMetadataBuf::new();
        metadata.$fun().withf($with_fn).returning({
            move |_| {
                Ok(Box::new(fallible_iterator::convert(
                    $data
                        .clone()
                        .into_iter()
                        .map(holochain_types::metadata::TimedHeaderHash::from)
                        .map(Ok),
                )))
            }
        });
        metadata
    }};
}

/// Create a fake SignedHeaderHashed and EntryHashed pair with random content
pub async fn fake_unique_element(
    keystore: &KeystoreSender,
    agent_key: AgentPubKey,
    visibility: EntryVisibility,
) -> anyhow::Result<(SignedHeaderHashed, EntryHashed)> {
    let content = UnsafeBytes::from(nanoid::nanoid!().as_bytes().to_owned());
    let entry = EntryHashed::from_content(Entry::App(content.try_into().unwrap())).await;
    let app_entry_type = holochain_types::fixt::AppEntryTypeFixturator::new(visibility)
        .next()
        .unwrap();
    let header_1 = Header::EntryCreate(EntryCreate {
        author: agent_key,
        timestamp: Timestamp::now().into(),
        header_seq: 0,
        prev_header: fake_header_hash(1),

        entry_type: EntryType::App(app_entry_type),
        entry_hash: entry.as_hash().to_owned(),
    });

    Ok((
        SignedHeaderHashed::new(&keystore, HeaderHashed::from_content(header_1).await).await?,
        entry,
    ))
}

/// Convenience constructor for cell networks
pub async fn test_network(
    dna_hash: Option<DnaHash>,
    agent_key: Option<AgentPubKey>,
) -> (HolochainP2pRef, HolochainP2pEventReceiver, HolochainP2pCell) {
    let (network, recv) = spawn_holochain_p2p().await.unwrap();
    let dna = dna_hash.unwrap_or_else(|| fixt!(DnaHash));
    let mut key_fixt = AgentPubKeyFixturator::new(Predictable);
    let agent_key = agent_key.unwrap_or_else(|| key_fixt.next().unwrap());
    let cell_network = network.to_cell(dna.clone(), agent_key.clone());
    network.join(dna.clone(), agent_key).await.unwrap();
    (network, recv, cell_network)
}

<<<<<<< HEAD
pub async fn install_app(
    name: &str,
    cell_data: Vec<(InstalledCell, Option<SerializedBytes>)>,
    conductor_handle: ConductorHandle,
) {
    conductor_handle
        .clone()
        .install_app(name.to_string(), cell_data)
        .await
        .unwrap();

    conductor_handle
        .activate_app(name.to_string())
        .await
        .unwrap();

    let errors = conductor_handle.setup_cells().await.unwrap();

    assert!(errors.is_empty());
}

pub type InstalledCellsWithProofs = Vec<(InstalledCell, Option<SerializedBytes>)>;

/// Setup an app for testing
/// apps_data is a vec of app nicknames with vecs of their cell data
pub async fn setup_app(
    apps_data: Vec<(&str, InstalledCellsWithProofs)>,
    dna_store: MockDnaStore,
) -> (Arc<TempDir>, RealAppInterfaceApi, ConductorHandle) {
    let test_env = test_conductor_env();
    let TestEnvironment {
        env: wasm_env,
        tmpdir: _tmpdir,
    } = test_wasm_env();
    let tmpdir = test_env.tmpdir.clone();

    let conductor_handle = ConductorBuilder::with_mock_dna_store(dna_store)
        .config(ConductorConfig {
            admin_interfaces: Some(vec![AdminInterfaceConfig {
                driver: InterfaceDriver::Websocket { port: 0 },
            }]),
            ..Default::default()
        })
        .test(test_env, wasm_env)
        .await
        .unwrap();

    for (app_name, cell_data) in apps_data {
        install_app(app_name, cell_data, conductor_handle.clone()).await;
    }

    let handle = conductor_handle.clone();

    (tmpdir, RealAppInterfaceApi::new(conductor_handle), handle)
=======
pub fn warm_wasm_tests() {
    // If HC_WASM_CACHE_PATH is set warm the cache
    if let Some(_path) = std::env::var_os("HC_WASM_CACHE_PATH") {
        let wasms: Vec<_> = TestWasm::iter().collect();
        crate::fixt::WasmRibosomeFixturator::new(crate::fixt::curve::Zomes(wasms))
            .next()
            .unwrap();
    }
>>>>>>> 9d446bd2
}<|MERGE_RESOLUTION|>--- conflicted
+++ resolved
@@ -120,7 +120,6 @@
     (network, recv, cell_network)
 }
 
-<<<<<<< HEAD
 pub async fn install_app(
     name: &str,
     cell_data: Vec<(InstalledCell, Option<SerializedBytes>)>,
@@ -175,7 +174,8 @@
     let handle = conductor_handle.clone();
 
     (tmpdir, RealAppInterfaceApi::new(conductor_handle), handle)
-=======
+}
+
 pub fn warm_wasm_tests() {
     // If HC_WASM_CACHE_PATH is set warm the cache
     if let Some(_path) = std::env::var_os("HC_WASM_CACHE_PATH") {
@@ -184,5 +184,4 @@
             .next()
             .unwrap();
     }
->>>>>>> 9d446bd2
 }