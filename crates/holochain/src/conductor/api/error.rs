--- conflicted
+++ resolved
@@ -45,15 +45,13 @@
     #[error("The Dna file path provided was invalid")]
     DnaReadError(String),
 
-<<<<<<< HEAD
     /// Error in the workflow
     #[error("An error occurred while running the workflow: {0:?}")]
     WorkflowRunError(#[from] WorkflowRunError),
-=======
+
     /// KeystoreError
     #[error("KeystoreError: {0}")]
     KeystoreError(#[from] holochain_keystore::KeystoreError),
->>>>>>> 5bf5966b
 }
 
 /// All the serialization errors that can occur
