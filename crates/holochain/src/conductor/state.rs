--- conflicted
+++ resolved
@@ -1,8 +1,8 @@
 //! Structs which allow the Conductor's state to be persisted across
 //! startups and shutdowns
 
-use holochain_conductor_api::config::InterfaceDriver;
 use holochain_conductor_api::signal_subscription::SignalSubscription;
+use holochain_conductor_api::{config::InterfaceDriver, InstalledAppInfo};
 use holochain_types::prelude::*;
 use serde::Deserialize;
 use serde::Serialize;
@@ -51,25 +51,15 @@
 impl ConductorState {
     /// Retrieve info about an installed App by its InstalledAppId
     #[allow(clippy::ptr_arg)]
-<<<<<<< HEAD
-    pub fn get_app_info(&self, installed_app_id: &InstalledAppId) -> Option<&InstalledApp> {
+    pub fn get_app_info(&self, installed_app_id: &InstalledAppId) -> Option<InstalledAppInfo> {
         self.active_apps
             .get(installed_app_id)
-            .or_else(|| self.inactive_apps.get(installed_app_id))
-=======
-    pub fn get_app_info(&self, installed_app_id: &InstalledAppId) -> Option<InstalledApp> {
-        let mut active = true;
-        let mut maybe_cell_data = self.active_apps.get(installed_app_id);
-        if maybe_cell_data.is_none() {
-            active = false;
-            maybe_cell_data = self.inactive_apps.get(installed_app_id);
-        }
-        maybe_cell_data.map(|cell_data| InstalledApp {
-            installed_app_id: installed_app_id.clone(),
-            cell_data: cell_data.clone(),
-            active,
-        })
->>>>>>> 866a00bd
+            .map(|app| InstalledAppInfo::from_installed_app(app, true))
+            .or_else(|| {
+                self.inactive_apps
+                    .get(installed_app_id)
+                    .map(|app| InstalledAppInfo::from_installed_app(app, false))
+            })
     }
 
     /// Returns the interface configuration with the given ID if present
