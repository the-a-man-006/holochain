use crate::conductor::interface::InterfaceDriver;

use holochain_types::{cell::CellId, dna::error::DnaError};
use serde::{Deserialize, Serialize};
use std::collections::{HashMap};

/// Mutable conductor state, stored in a DB and writeable only via Admin interface.
///
/// References between structs (cell configs pointing to
/// the agent and DNA to be instantiated) are implemented
/// via string IDs.
#[derive(Deserialize, Serialize, Clone, PartialEq, Default, Debug)]
pub struct ConductorState {
<<<<<<< HEAD
    /// List of cell IDs
    #[serde(default)]
    pub cells: Vec<CellId>,
    /// List of interfaces any UI can use to access zome functions
=======
    /// List of Agents, this mainly means identities and their keys. Required.
    pub agents: Vec<AgentConfig>,
    /// List of DNAs, for each a path to the DNA file. Optional.
    #[serde(default)]
    pub dnas: Vec<DnaConfig>,
    // TODO: B-01610: Maybe we shouldn't store proofs here
    /// List of cell IDs, includes references to an agent and a DNA. Optional.
    #[serde(default)]
    pub cell_ids_with_proofs: Vec<(CellId, Option<SerializedBytes>)>,
    /// List of interfaces any UI can use to access zome functions. Optional.
>>>>>>> f94b181c
    #[serde(default)]
    pub interfaces: HashMap<InterfaceId, InterfaceConfig>,
}

pub type InterfaceId = String;

impl ConductorState {
    pub fn check_consistency(&self) -> Result<(), DnaError> {
        // FIXME: A huge amount of legacy code for checking the consistency of Dna was ripped out here
        // let's make sure we get that back in once we land the Dna and Zome structure.
        Ok(())
    }

    /// Returns the interface configuration with the given ID if present
    pub fn interface_by_id(&self, id: &str) -> Option<InterfaceConfig> {
        self.interfaces.get(id).cloned()
    }

    /// Returns all defined cell IDs
    pub fn cell_ids(&self) -> Vec<&CellId> {
        self.cell_ids_with_proofs
            .iter()
            .map(|(cell_id, _)| cell_id)
            .collect()
    }

    /// Removes the cell given by id and all mentions of it in other elements so
    /// that the config is guaranteed to be valid afterwards if it was before.
    pub fn save_remove_cell(mut self, id: &CellId) -> Self {
        self.cell_ids_with_proofs.retain(|(cell, _)| cell != id);

        self.interfaces = self
            .interfaces
            .into_iter()
            .map(|(interface_id, mut interface)| {
                interface.cells.retain(|cell_id| cell_id != id);
                (interface_id, interface)
            })
            .collect();

        self
    }
}

/// Here, interfaces are user facing and make available zome functions to
/// GUIs, browser based web UIs, local native UIs, other local applications and scripts.
/// We currently have:
/// * websockets
/// * HTTP
///
/// We will also soon develop
/// * Unix domain sockets
///
/// The cells (referenced by ID) that are to be made available via that interface should be listed.
#[derive(Deserialize, Serialize, Clone, Debug, PartialEq)]
pub struct InterfaceConfig {
    pub cells: Vec<CellId>,
    pub driver: InterfaceDriver,
}

// TODO: Tons of consistency check tests were ripped out in the great legacy code cleanup
// We need to add these back in when we've landed the new Dna format
// See https://github.com/Holo-Host/holochain-2020/blob/7750a0291e549be006529e4153b3b6cf0d686462/crates/holochain/src/conductor/state/tests.rs#L1
// for all old tests<|MERGE_RESOLUTION|>--- conflicted
+++ resolved
@@ -1,8 +1,9 @@
 use crate::conductor::interface::InterfaceDriver;
 
+use holochain_serialized_bytes::SerializedBytes;
 use holochain_types::{cell::CellId, dna::error::DnaError};
 use serde::{Deserialize, Serialize};
-use std::collections::{HashMap};
+use std::collections::HashMap;
 
 /// Mutable conductor state, stored in a DB and writeable only via Admin interface.
 ///
@@ -11,23 +12,12 @@
 /// via string IDs.
 #[derive(Deserialize, Serialize, Clone, PartialEq, Default, Debug)]
 pub struct ConductorState {
-<<<<<<< HEAD
-    /// List of cell IDs
-    #[serde(default)]
-    pub cells: Vec<CellId>,
-    /// List of interfaces any UI can use to access zome functions
-=======
-    /// List of Agents, this mainly means identities and their keys. Required.
-    pub agents: Vec<AgentConfig>,
-    /// List of DNAs, for each a path to the DNA file. Optional.
-    #[serde(default)]
-    pub dnas: Vec<DnaConfig>,
     // TODO: B-01610: Maybe we shouldn't store proofs here
     /// List of cell IDs, includes references to an agent and a DNA. Optional.
     #[serde(default)]
     pub cell_ids_with_proofs: Vec<(CellId, Option<SerializedBytes>)>,
-    /// List of interfaces any UI can use to access zome functions. Optional.
->>>>>>> f94b181c
+
+    /// List of interfaces any UI can use to access zome functions.
     #[serde(default)]
     pub interfaces: HashMap<InterfaceId, InterfaceConfig>,
 }
