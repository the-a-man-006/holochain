#![deny(missing_docs)]
//! A Conductor is a dynamically changing group of [Cell]s.
//!
//! A Conductor can be managed:
//! - externally, via a [AppInterfaceApi]
//! - from within a [Cell], via [CellConductorApi]
//!
//! In normal use cases, a single Holochain user runs a single Conductor in a single process.
//! However, there's no reason we can't have multiple Conductors in a single process, simulating multiple
//! users in a testing environment.
<<<<<<< HEAD
use super::api::CellConductorApi;
use super::api::CellConductorApiT;
use super::api::RealAdminInterfaceApi;
use super::api::RealAppInterfaceApi;
use super::config::AdminInterfaceConfig;
use super::config::InterfaceDriver;
use super::dna_store::DnaDefBuf;
use super::dna_store::DnaStore;
use super::dna_store::RealDnaStore;
use super::entry_def_store::get_entry_defs;
use super::entry_def_store::EntryDefBuf;
use super::entry_def_store::EntryDefBufferKey;
use super::error::ConductorError;
use super::error::CreateAppError;
use super::handle::ConductorHandleImpl;
use super::interface::error::InterfaceResult;
use super::interface::websocket::spawn_admin_interface_task;
use super::interface::websocket::spawn_app_interface_task;
use super::interface::websocket::spawn_websocket_listener;
use super::interface::websocket::SIGNAL_BUFFER_SIZE;
use super::interface::SignalBroadcaster;
use super::manager::keep_alive_task;
use super::manager::spawn_task_manager;
use super::manager::ManagedTaskAdd;
use super::manager::ManagedTaskHandle;
use super::manager::TaskManagerRunHandle;
use super::p2p_store::all_agent_infos;
use super::p2p_store::get_single_agent_info;
use super::p2p_store::inject_agent_infos;
use super::paths::EnvironmentRootPath;
use super::state::AppInterfaceId;
use super::state::ConductorState;
use super::CellError;
use crate::conductor::api::error::ConductorApiResult;
use crate::conductor::cell::Cell;
use crate::conductor::config::ConductorConfig;
use crate::conductor::dna_store::MockDnaStore;
use crate::conductor::error::ConductorResult;
use crate::conductor::handle::ConductorHandle;
use crate::conductor::p2p_store::AgentKv;
use crate::conductor::p2p_store::AgentKvKey;
=======
use super::{
    api::{CellConductorApi, CellConductorApiT, RealAdminInterfaceApi, RealAppInterfaceApi},
    config::{AdminInterfaceConfig, InterfaceDriver},
    dna_store::{DnaDefBuf, DnaStore, RealDnaStore},
    entry_def_store::{get_entry_defs, EntryDefBuf, EntryDefBufferKey},
    error::{ConductorError, CreateAppError},
    handle::ConductorHandleImpl,
    interface::{
        error::InterfaceResult,
        websocket::{
            spawn_admin_interface_task, spawn_app_interface_task, spawn_websocket_listener,
            SIGNAL_BUFFER_SIZE,
        },
        SignalBroadcaster,
    },
    manager::{
        keep_alive_task, spawn_task_manager, ManagedTaskAdd, ManagedTaskHandle,
        TaskManagerRunHandle,
    },
    p2p_store::all_agent_infos,
    p2p_store::get_single_agent_info,
    p2p_store::inject_agent_infos,
    paths::EnvironmentRootPath,
    state::{AppInterfaceConfig, AppInterfaceId, ConductorState},
    CellError,
};
use crate::{
    conductor::{
        api::error::ConductorApiResult,
        cell::Cell,
        config::ConductorConfig,
        dna_store::MockDnaStore,
        error::ConductorResult,
        handle::ConductorHandle,
        p2p_store::{AgentKv, AgentKvKey},
    },
    core::{
        signal::Signal,
        state::{source_chain::SourceChainBuf, wasm::WasmBuf},
    },
};
>>>>>>> ef637403
pub use builder::*;
use fallible_iterator::FallibleIterator;
use futures::future;
use futures::future::TryFutureExt;
use futures::stream::StreamExt;
use holo_hash::DnaHash;
use holochain_keystore::lair_keystore::spawn_lair_keystore;
use holochain_keystore::test_keystore::spawn_test_keystore;
use holochain_keystore::KeystoreSender;
use holochain_keystore::KeystoreSenderExt;
use holochain_lmdb::buffer::BufferedStore;
use holochain_lmdb::buffer::KvStore;
use holochain_lmdb::buffer::KvStoreT;
use holochain_lmdb::db;
use holochain_lmdb::env::EnvironmentKind;
use holochain_lmdb::env::EnvironmentWrite;
use holochain_lmdb::env::ReadManager;
use holochain_lmdb::exports::SingleStore;
use holochain_lmdb::fresh_reader;
use holochain_lmdb::prelude::*;
use holochain_state::source_chain::SourceChainBuf;
use holochain_state::wasm::WasmBuf;
use holochain_types::app::InstalledApp;
use holochain_types::app::InstalledAppId;
use holochain_types::app::InstalledCell;
use holochain_types::app::MembraneProof;
use holochain_types::dna::wasm::DnaWasmHashed;
use holochain_types::dna::DnaFile;
use holochain_types::signal::Signal;
use holochain_zome_types::cell::CellId;
use holochain_zome_types::entry_def::EntryDef;
use kitsune_p2p::agent_store::AgentInfoSigned;
use std::collections::HashMap;
use std::convert::TryFrom;
use std::convert::TryInto;
use std::sync::Arc;
use tokio::sync::mpsc;
use tokio::sync::RwLock;
use tracing::*;

#[cfg(any(test, feature = "test_utils"))]
use super::handle::MockConductorHandleT;

/// Conductor-specific Cell state, this can probably be stored in a database.
/// Hypothesis: If nothing remains in this struct, then the Conductor state is
/// essentially immutable, and perhaps we just throw it out and make a new one
/// when we need to load new config, etc.
pub struct CellState {
    /// Whether or not we should call any methods on the cell
    _active: bool,
}

/// An [Cell] tracked by a Conductor, along with some [CellState]
struct CellItem<CA>
where
    CA: CellConductorApiT,
{
    cell: Cell<CA>,
    _state: CellState,
}

pub type StopBroadcaster = tokio::sync::broadcast::Sender<()>;
pub type StopReceiver = tokio::sync::broadcast::Receiver<()>;

/// A Conductor is a group of [Cell]s
pub struct Conductor<DS = RealDnaStore, CA = CellConductorApi>
where
    DS: DnaStore,
    CA: CellConductorApiT,
{
    /// The collection of cells associated with this Conductor
    cells: HashMap<CellId, CellItem<CA>>,

    /// The LMDB environment for persisting state related to this Conductor
    env: EnvironmentWrite,

    /// An LMDB environment for storing wasm
    wasm_env: EnvironmentWrite,

    /// The LMDB environment for storing AgentInfoSigned
    p2p_env: EnvironmentWrite,

    /// The database for persisting [ConductorState]
    state_db: ConductorStateDb,

    /// Set to true when `conductor.shutdown()` has been called, so that other
    /// tasks can check on the shutdown status
    shutting_down: bool,

    /// The admin websocket ports this conductor has open.
    /// This exists so that we can run tests and bind to port 0, and find out
    /// the dynamically allocated port later.
    admin_websocket_ports: Vec<u16>,

    /// Collection of signal broadcasters per app interface, keyed by id
    app_interface_signal_broadcasters:
        HashMap<AppInterfaceId, tokio::sync::broadcast::Sender<Signal>>,

    /// Channel on which to send info about tasks we want to manage
    managed_task_add_sender: mpsc::Sender<ManagedTaskAdd>,

    /// By sending on this channel,
    managed_task_stop_broadcaster: StopBroadcaster,

    /// The main task join handle to await on.
    /// The conductor is intended to live as long as this task does.
    task_manager_run_handle: Option<TaskManagerRunHandle>,

    /// Placeholder for what will be the real DNA/Wasm cache
    dna_store: DS,

    /// Access to private keys for signing and encryption.
    keystore: KeystoreSender,

    /// The root environment directory where all environments are created
    root_env_dir: EnvironmentRootPath,

    /// Handle to the network actor.
    holochain_p2p: holochain_p2p::HolochainP2pRef,
}

impl Conductor {
    /// Create a conductor builder
    pub fn builder() -> ConductorBuilder {
        ConductorBuilder::new()
    }
}

//-----------------------------------------------------------------------------
// Public methods
//-----------------------------------------------------------------------------
impl<DS> Conductor<DS>
where
    DS: DnaStore + 'static,
{
    /// Returns a port which is guaranteed to have a websocket listener with an Admin interface
    /// on it. Useful for specifying port 0 and letting the OS choose a free port.
    pub fn get_arbitrary_admin_websocket_port(&self) -> Option<u16> {
        self.admin_websocket_ports.get(0).copied()
    }
}

//-----------------------------------------------------------------------------
/// Methods used by the [ConductorHandle]
//-----------------------------------------------------------------------------
impl<DS> Conductor<DS>
where
    DS: DnaStore + 'static,
{
    pub(super) fn cell_by_id(&self, cell_id: &CellId) -> ConductorResult<&Cell> {
        let item = self
            .cells
            .get(cell_id)
            .ok_or_else(|| ConductorError::CellMissing(cell_id.clone()))?;
        Ok(&item.cell)
    }

    /// A gate to put at the top of public functions to ensure that work is not
    /// attempted after a shutdown has been issued
    pub(super) fn check_running(&self) -> ConductorResult<()> {
        if self.shutting_down {
            Err(ConductorError::ShuttingDown)
        } else {
            Ok(())
        }
    }

    pub(super) fn dna_store(&self) -> &DS {
        &self.dna_store
    }

    pub(super) fn dna_store_mut(&mut self) -> &mut DS {
        &mut self.dna_store
    }

    pub(super) fn shutdown(&mut self) {
        self.shutting_down = true;
        self.managed_task_stop_broadcaster
            .send(())
            .map(|_| ())
            .unwrap_or_else(|e| {
                error!(?e, "Couldn't broadcast stop signal to managed tasks!");
            })
    }

    pub(super) fn take_shutdown_handle(&mut self) -> Option<TaskManagerRunHandle> {
        self.task_manager_run_handle.take()
    }

    /// Spawn all admin interface tasks, register them with the TaskManager,
    /// and modify the conductor accordingly, based on the config passed in
    pub(super) async fn add_admin_interfaces_via_handle(
        &mut self,
        configs: Vec<AdminInterfaceConfig>,
        handle: ConductorHandle,
    ) -> ConductorResult<()>
    where
        DS: DnaStore + 'static,
    {
        let admin_api = RealAdminInterfaceApi::new(handle);
        let stop_tx = self.managed_task_stop_broadcaster.clone();

        // Closure to process each admin config item
        let spawn_from_config = |AdminInterfaceConfig { driver, .. }| {
            let admin_api = admin_api.clone();
            let stop_tx = stop_tx.clone();
            async move {
                match driver {
                    InterfaceDriver::Websocket { port } => {
                        let listener = spawn_websocket_listener(port).await?;
                        let port = listener.local_addr().port().unwrap_or(port);
                        let handle: ManagedTaskHandle = spawn_admin_interface_task(
                            listener,
                            admin_api.clone(),
                            stop_tx.subscribe(),
                        )?;
                        InterfaceResult::Ok((port, handle))
                    }
                }
            }
        };

        // spawn interface tasks, collect their JoinHandles,
        // panic on errors.
        let handles: Result<Vec<_>, _> =
            future::join_all(configs.into_iter().map(spawn_from_config))
                .await
                .into_iter()
                .collect();
        // Exit if the admin interfaces fail to be created
        let handles = handles.map_err(Box::new)?;

        {
            let mut ports = Vec::new();

            // First, register the keepalive task, to ensure the conductor doesn't shut down
            // in the absence of other "real" tasks
            self.manage_task(ManagedTaskAdd::dont_handle(tokio::spawn(keep_alive_task(
                stop_tx.subscribe(),
            ))))
            .await?;

            // Now that tasks are spawned, register them with the TaskManager
            for (port, handle) in handles {
                ports.push(port);
                self.manage_task(ManagedTaskAdd::new(
                    handle,
                    Box::new(|result| {
                        result.unwrap_or_else(|e| {
                            error!(error = &e as &dyn std::error::Error, "Interface died")
                        });
                        None
                    }),
                ))
                .await?
            }
            for p in ports {
                self.add_admin_port(p);
            }
        }
        Ok(())
    }

    pub(super) async fn add_app_interface_via_handle(
        &mut self,
        port: u16,
        handle: ConductorHandle,
    ) -> ConductorResult<u16> {
        let interface_id: AppInterfaceId = format!("interface-{}", port).into();
        let app_api = RealAppInterfaceApi::new(handle, interface_id.clone());
        // This receiver is thrown away because we can produce infinite new
        // receivers from the Sender
        let (signal_broadcaster, _r) = tokio::sync::broadcast::channel(SIGNAL_BUFFER_SIZE);
        let stop_rx = self.managed_task_stop_broadcaster.subscribe();
        let (port, task) =
            spawn_app_interface_task(port, app_api, signal_broadcaster.clone(), stop_rx)
                .await
                .map_err(Box::new)?;
        // TODO: RELIABILITY: Handle this task by restarting it if it fails and log the error
        self.manage_task(ManagedTaskAdd::dont_handle(task)).await?;
        self.app_interface_signal_broadcasters
            .insert(interface_id.clone(), signal_broadcaster);
        let config = AppInterfaceConfig::websocket(port);
        self.update_state(|mut state| {
            state.app_interfaces.insert(interface_id, config);
            Ok(state)
        })
        .await?;
        Ok(port)
    }

    /// Start all app interfaces currently in state.
    /// This should only be run at conductor initialization.
    #[allow(irrefutable_let_patterns)]
    pub(super) async fn startup_app_interfaces_via_handle(
        &mut self,
        handle: ConductorHandle,
    ) -> ConductorResult<()> {
        for i in self.get_state().await?.app_interfaces.values() {
            tracing::debug!("Starting up app interface: {:?}", i);
            let port = if let InterfaceDriver::Websocket { port } = i.driver {
                port
            } else {
                unreachable!()
            };
            let _ = self
                .add_app_interface_via_handle(port, handle.clone())
                .await?;
        }
        Ok(())
    }

    pub(super) fn signal_broadcaster(&self) -> SignalBroadcaster {
        SignalBroadcaster::new(
            self.app_interface_signal_broadcasters
                .values()
                .cloned()
                .collect(),
        )
    }

    /// Perform Genesis on the source chains for each of the specified CellIds.
    ///
    /// If genesis fails for any cell, this entire function fails, and all other
    /// partial or complete successes are rolled back.
    pub(super) async fn genesis_cells(
        &self,
        cell_ids_with_proofs: Vec<(CellId, Option<MembraneProof>)>,
        conductor_handle: ConductorHandle,
    ) -> ConductorResult<()> {
        let root_env_dir = std::path::PathBuf::from(self.root_env_dir.clone());
        let keystore = self.keystore.clone();

        let cells_tasks = cell_ids_with_proofs.into_iter().map(|(cell_id, proof)| {
            let root_env_dir = root_env_dir.clone();
            let keystore = self.keystore.clone();
            let conductor_handle = conductor_handle.clone();
            let cell_id_inner = cell_id.clone();
            tokio::spawn(async move {
                let env = EnvironmentWrite::new(
                    &root_env_dir,
                    EnvironmentKind::Cell(cell_id_inner.clone()),
                    keystore.clone(),
                )?;
                Cell::genesis(cell_id_inner, conductor_handle, env, proof).await
            })
            .map_err(CellError::from)
            .and_then(|result| async move { result.map(|_| cell_id) })
        });
        let (success, errors): (Vec<_>, Vec<_>) = futures::future::join_all(cells_tasks)
            .await
            .into_iter()
            .partition(Result::is_ok);

        // unwrap safe because of the partition
        let success = success.into_iter().map(Result::unwrap);

        // If there were errors, cleanup and return the errors
        if !errors.is_empty() {
            for cell_id in success {
                let env = EnvironmentWrite::new(
                    &root_env_dir,
                    EnvironmentKind::Cell(cell_id),
                    keystore.clone(),
                )?;
                env.remove().await?;
            }

            // match needed to avoid Debug requirement on unwrap_err
            let errors = errors
                .into_iter()
                .map(|e| match e {
                    Err(e) => e,
                    Ok(_) => unreachable!("Safe because of the partition"),
                })
                .collect();

            Err(ConductorError::GenesisFailed { errors })
        } else {
            // No errors so return the cells
            Ok(())
        }
    }

    /// Create Cells for each CellId marked active in the ConductorState db
    pub(super) async fn create_active_app_cells(
        &self,
        conductor_handle: ConductorHandle,
    ) -> ConductorResult<Vec<Result<Vec<Cell>, CreateAppError>>> {
        // Only create the active apps
        let active_apps = self.get_state().await?.active_apps;

        // Data required to create apps
        let root_env_dir = self.root_env_dir.clone();
        let keystore = self.keystore.clone();

        // Closure for creating all cells in an app
        let tasks = active_apps.into_iter().map(
            move |(installed_app_id, cells): (InstalledAppId, Vec<InstalledCell>)| {
                let cell_ids = cells.into_iter().map(|c| c.into_id());
                // Clone data for async block
                let root_env_dir = std::path::PathBuf::from(root_env_dir.clone());
                let conductor_handle = conductor_handle.clone();
                let keystore = keystore.clone();

                // Task that creates the cells
                async move {
                    // Only create cells not already created
                    let cells_to_create = cell_ids
                        .filter(|cell_id| !self.cells.contains_key(cell_id))
                        .map(|cell_id| {
                            (
                                cell_id,
                                root_env_dir.clone(),
                                keystore.clone(),
                                conductor_handle.clone(),
                            )
                        });

                    use holochain_p2p::actor::HolochainP2pRefToCell;

                    // Create each cell
                    let cells_tasks = cells_to_create.map(
                        |(cell_id, dir, keystore, conductor_handle)| async move {
                            tracing::info!(?cell_id, "CREATE CELL");
                            let holochain_p2p_cell = self.holochain_p2p.to_cell(
                                cell_id.dna_hash().clone(),
                                cell_id.agent_pubkey().clone(),
                            );

                            let env = EnvironmentWrite::new_cell(
                                &dir,
                                cell_id.clone(),
                                keystore.clone(),
                            )?;
                            Cell::create(
                                cell_id.clone(),
                                conductor_handle.clone(),
                                env,
                                holochain_p2p_cell,
                                self.managed_task_add_sender.clone(),
                                self.managed_task_stop_broadcaster.clone(),
                            )
                            .await
                        },
                    );

                    // Join all the cell create tasks for this app
                    // and seperate any errors
                    let (success, errors): (Vec<_>, Vec<_>) =
                        futures::future::join_all(cells_tasks)
                            .await
                            .into_iter()
                            .partition(Result::is_ok);
                    // unwrap safe because of the partition
                    let success = success.into_iter().map(Result::unwrap);

                    // If there was errors, cleanup and return the errors
                    if !errors.is_empty() {
                        for cell in success {
                            // Error needs to capture which app failed
                            cell.destroy().await.map_err(|e| CreateAppError::Failed {
                                installed_app_id: installed_app_id.clone(),
                                errors: vec![e],
                            })?;
                        }
                        // match needed to avoid Debug requirement on unwrap_err
                        let errors = errors
                            .into_iter()
                            .map(|e| match e {
                                Err(e) => e,
                                Ok(_) => unreachable!("Safe because of the partition"),
                            })
                            .collect();
                        Err(CreateAppError::Failed {
                            installed_app_id,
                            errors,
                        })
                    } else {
                        // No errors so return the cells
                        Ok(success.collect())
                    }
                }
            },
        );

        // Join on all apps and return a list of
        // apps that had succelly created cells
        // and any apps that encounted errors
        Ok(futures::future::join_all(tasks).await)
    }

    /// Register an app inactive in the database
    pub(super) async fn add_inactive_app_to_db(
        &mut self,
        app: InstalledApp,
    ) -> ConductorResult<()> {
        trace!(?app);
        self.update_state(move |mut state| {
            debug!(?app);
            let is_active = state.active_apps.contains_key(&app.installed_app_id);
            let is_inactive = state
                .inactive_apps
                .insert(app.installed_app_id.clone(), app.cell_data)
                .is_some();
            if is_active || is_inactive {
                Err(ConductorError::AppAlreadyInstalled(app.installed_app_id))
            } else {
                Ok(state)
            }
        })
        .await?;
        Ok(())
    }

    /// Activate an app in the database
    pub(super) async fn activate_app_in_db(
        &mut self,
        installed_app_id: InstalledAppId,
    ) -> ConductorResult<()> {
        self.update_state(move |mut state| {
            let cell_data = state
                .inactive_apps
                .remove(&installed_app_id)
                .ok_or_else(|| ConductorError::AppNotInstalled(installed_app_id.clone()))?;
            state.active_apps.insert(installed_app_id, cell_data);
            Ok(state)
        })
        .await?;
        Ok(())
    }

    /// Deactivate an app in the database
    pub(super) async fn deactivate_app_in_db(
        &mut self,
        installed_app_id: InstalledAppId,
    ) -> ConductorResult<Vec<CellId>> {
        let state = self
            .update_state({
                let installed_app_id = installed_app_id.clone();
                move |mut state| {
                    let cell_ids = state
                        .active_apps
                        .remove(&installed_app_id)
                        .ok_or_else(|| ConductorError::AppNotActive(installed_app_id.clone()))?;
                    state.inactive_apps.insert(installed_app_id, cell_ids);
                    Ok(state)
                }
            })
            .await?;
        Ok(state
            .inactive_apps
            .get(&installed_app_id)
            .expect("This app was just put here")
            .clone()
            .into_iter()
            .map(|c| c.into_id())
            .collect())
    }

    /// Add fully constructed cells to the cell map in the Conductor
    pub(super) fn add_cells(&mut self, cells: Vec<Cell>) {
        for cell in cells {
            let cell_id = cell.id().clone();
            tracing::info!(?cell_id, "ADD CELL");
            self.cells.insert(
                cell_id,
                CellItem {
                    cell,
                    _state: CellState { _active: false },
                },
            );
        }
    }

    pub(super) fn initialize_cell_workflows(&mut self) {
        for cell in self.cells.values_mut() {
            cell.cell.initialize_workflows();
        }
    }

    pub(super) async fn load_wasms_into_dna_files(
        &self,
    ) -> ConductorResult<(
        impl IntoIterator<Item = (DnaHash, DnaFile)>,
        impl IntoIterator<Item = (EntryDefBufferKey, EntryDef)>,
    )> {
        let environ = &self.wasm_env;
        let wasm = environ.get_db(&*holochain_lmdb::db::WASM)?;
        let dna_def_db = environ.get_db(&*holochain_lmdb::db::DNA_DEF)?;
        let entry_def_db = environ.get_db(&*holochain_lmdb::db::ENTRY_DEF)?;

        let wasm_buf = Arc::new(WasmBuf::new(environ.clone().into(), wasm)?);
        let dna_def_buf = DnaDefBuf::new(environ.clone().into(), dna_def_db)?;
        let entry_def_buf = EntryDefBuf::new(environ.clone().into(), entry_def_db)?;
        // Load out all dna defs
        let wasm_tasks = dna_def_buf
            .get_all()?
            .into_iter()
            .map(|dna_def| {
                // Load all wasms for each dna_def from the wasm db into memory
                let wasms = dna_def.zomes.clone().into_iter().map(|(zome_name, zome)| {
                    let wasm_buf = wasm_buf.clone();
                    async move {
                        wasm_buf
                            .get(&zome.wasm_hash(&zome_name)?)
                            .await?
                            .map(|hashed| hashed.into_content())
                            .ok_or(ConductorError::WasmMissing)
                    }
                });
                async move {
                    let wasms = futures::future::try_join_all(wasms).await?;
                    let dna_file = DnaFile::new(dna_def.into_content(), wasms).await?;
                    ConductorResult::Ok((dna_file.dna_hash().clone(), dna_file))
                }
            })
            // This needs to happen due to the environment not being Send
            .collect::<Vec<_>>();
        // try to join all the tasks and return the list of dna files
        let dnas = futures::future::try_join_all(wasm_tasks).await?;
        let defs = fresh_reader!(environ, |r| entry_def_buf.get_all(&r)?.collect::<Vec<_>>())?;
        Ok((dnas, defs))
    }

    /// Remove cells from the cell map in the Conductor
    pub(super) fn remove_cells(&mut self, cell_ids: Vec<CellId>) {
        for cell_id in cell_ids {
            self.cells.remove(&cell_id);
        }
    }

    pub(super) fn put_agent_info_signed(
        &self,
        agent_info_signed: kitsune_p2p::agent_store::AgentInfoSigned,
    ) -> ConductorResult<()> {
        let environ = self.p2p_env.clone();
        let p2p_kv = AgentKv::new(environ.clone().into())?;
        let env = environ.guard();
        Ok(env.with_commit(|writer| {
            p2p_kv.as_store_ref().put(
                writer,
                &(&agent_info_signed).try_into()?,
                &agent_info_signed,
            )
        })?)
    }

    pub(super) fn add_agent_infos(
        &self,
        agent_infos: Vec<AgentInfoSigned>,
    ) -> ConductorApiResult<()> {
        Ok(inject_agent_infos(self.p2p_env.clone(), agent_infos)?)
    }

    pub(super) fn get_agent_infos(
        &self,
        cell_id: Option<CellId>,
    ) -> ConductorApiResult<Vec<AgentInfoSigned>> {
        match cell_id {
            Some(c) => {
                let (d, a) = c.into_dna_and_agent();
                Ok(get_single_agent_info(self.p2p_env.clone().into(), d, a)?
                    .map(|a| vec![a])
                    .unwrap_or_default())
            }
            None => Ok(all_agent_infos(self.p2p_env.clone().into())?),
        }
    }

    pub(super) fn get_agent_info_signed(
        &self,
        kitsune_space: Arc<kitsune_p2p::KitsuneSpace>,
        kitsune_agent: Arc<kitsune_p2p::KitsuneAgent>,
    ) -> ConductorResult<Option<AgentInfoSigned>> {
        let environ = self.p2p_env.clone();

        let p2p_kv = AgentKv::new(environ.clone().into())?;
        let env = environ.guard();

        env.with_commit(|writer| {
            let res = p2p_kv
                .as_store_ref()
                .get(writer, &(&*kitsune_space, &*kitsune_agent).into())?;

            let res = match res {
                None => return Ok(None),
                Some(res) => res,
            };

            let info = kitsune_p2p::agent_store::AgentInfo::try_from(&res)?;
            let now: u64 = std::time::SystemTime::now()
                .duration_since(std::time::UNIX_EPOCH)
                .unwrap()
                .as_millis() as u64;

            if info.signed_at_ms() + info.expires_after_ms() <= now {
                p2p_kv
                    .as_store_ref()
                    .delete(writer, &(&*kitsune_space, &*kitsune_agent).into())?;
                return Ok(None);
            }

            Ok(Some(res))
        })
    }

    pub(super) fn query_agent_info_signed(
        &self,
        _kitsune_space: Arc<kitsune_p2p::KitsuneSpace>,
    ) -> ConductorResult<Vec<AgentInfoSigned>> {
        let environ = self.p2p_env.clone();

        let p2p_kv = AgentKv::new(environ.clone().into())?;
        let env = environ.guard();

        let mut out = Vec::new();
        env.with_commit(|writer| {
            let mut expired = Vec::new();

            {
                let mut iter = p2p_kv.as_store_ref().iter(writer)?;

                let now: u64 = std::time::SystemTime::now()
                    .duration_since(std::time::UNIX_EPOCH)
                    .unwrap()
                    .as_millis() as u64;

                loop {
                    match iter.next() {
                        Ok(Some((k, v))) => {
                            let info = kitsune_p2p::agent_store::AgentInfo::try_from(&v)?;
                            let expires = info.signed_at_ms().checked_add(info.expires_after_ms());
                            match expires {
                                Some(expires) if expires > now => out.push(v),
                                _ => expired.push(AgentKvKey::from(k)),
                            }
                        }
                        Ok(None) => break,
                        Err(e) => return Err(e.into()),
                    }
                }
            }

            if !expired.is_empty() {
                for exp in expired {
                    p2p_kv.as_store_ref().delete(writer, &exp)?;
                }
            }

            ConductorResult::Ok(())
        })?;

        Ok(out)
    }

    pub(super) async fn put_wasm(
        &self,
        dna: DnaFile,
    ) -> ConductorResult<Vec<(EntryDefBufferKey, EntryDef)>> {
        let environ = self.wasm_env.clone();
        let wasm = environ.get_db(&*holochain_lmdb::db::WASM)?;
        let dna_def_db = environ.get_db(&*holochain_lmdb::db::DNA_DEF)?;
        let entry_def_db = environ.get_db(&*holochain_lmdb::db::ENTRY_DEF)?;

        let zome_defs = get_entry_defs(dna.clone())?;

        let mut entry_def_buf = EntryDefBuf::new(environ.clone().into(), entry_def_db)?;

        for (key, entry_def) in zome_defs.clone() {
            entry_def_buf.put(key, entry_def)?;
        }

        let mut wasm_buf = WasmBuf::new(environ.clone().into(), wasm)?;
        let mut dna_def_buf = DnaDefBuf::new(environ.clone().into(), dna_def_db)?;
        // TODO: PERF: This loop might be slow
        for (wasm_hash, dna_wasm) in dna.code().clone().into_iter() {
            if wasm_buf.get(&wasm_hash).await?.is_none() {
                wasm_buf.put(DnaWasmHashed::from_content(dna_wasm).await);
            }
        }
        if dna_def_buf.get(dna.dna_hash()).await?.is_none() {
            dna_def_buf.put(dna.dna_def().clone()).await?;
        }
        {
            let env = environ.guard();
            // write the wasm db
            env.with_commit(|writer| wasm_buf.flush_to_txn(writer))?;

            // write the dna_def db
            env.with_commit(|writer| dna_def_buf.flush_to_txn(writer))?;

            // write the entry_def db
            env.with_commit(|writer| entry_def_buf.flush_to_txn(writer))?;
        }
        Ok(zome_defs)
    }

    pub(super) async fn list_cell_ids(&self) -> ConductorResult<Vec<CellId>> {
        Ok(self.cells.keys().cloned().collect())
    }

    pub(super) async fn list_active_apps(&self) -> ConductorResult<Vec<InstalledAppId>> {
        let active_apps = self.get_state().await?.active_apps;
        Ok(active_apps.keys().cloned().collect())
    }

    pub(super) async fn dump_cell_state(&self, cell_id: &CellId) -> ConductorApiResult<String> {
        let cell = self.cell_by_id(cell_id)?;
        let arc = cell.env();
        let source_chain = SourceChainBuf::new(arc.clone().into())?;
        Ok(source_chain.dump_as_json().await?)
    }

    #[cfg(any(test, feature = "test_utils"))]
    pub(super) async fn get_state_from_handle(&self) -> ConductorResult<ConductorState> {
        self.get_state().await
    }

    #[cfg(any(test, feature = "test_utils"))]
    pub(super) fn get_p2p_env(&self) -> EnvironmentWrite {
        self.p2p_env.clone()
    }
}

//-----------------------------------------------------------------------------
// Private methods
//-----------------------------------------------------------------------------

impl<DS> Conductor<DS>
where
    DS: DnaStore + 'static,
{
    async fn new(
        env: EnvironmentWrite,
        wasm_env: EnvironmentWrite,
        p2p_env: EnvironmentWrite,
        dna_store: DS,
        keystore: KeystoreSender,
        root_env_dir: EnvironmentRootPath,
        holochain_p2p: holochain_p2p::HolochainP2pRef,
    ) -> ConductorResult<Self> {
        let db: SingleStore = env.get_db(&db::CONDUCTOR_STATE)?;
        let (task_tx, task_manager_run_handle) = spawn_task_manager();
        let task_manager_run_handle = Some(task_manager_run_handle);
        let (stop_tx, _) = tokio::sync::broadcast::channel::<()>(1);
        Ok(Self {
            env,
            wasm_env,
            p2p_env,
            state_db: KvStore::new(db),
            cells: HashMap::new(),
            shutting_down: false,
            app_interface_signal_broadcasters: HashMap::new(),
            managed_task_add_sender: task_tx,
            managed_task_stop_broadcaster: stop_tx,
            task_manager_run_handle,
            admin_websocket_ports: Vec::new(),
            dna_store,
            keystore,
            root_env_dir,
            holochain_p2p,
        })
    }

    pub(super) async fn get_state(&self) -> ConductorResult<ConductorState> {
        let guard = self.env.guard();
        let reader = guard.reader()?;
        Ok(self.state_db.get(&reader, &UnitDbKey)?.unwrap_or_default())
    }

    async fn update_state<F: Send>(&self, f: F) -> ConductorResult<ConductorState>
    where
        F: FnOnce(ConductorState) -> ConductorResult<ConductorState>,
    {
        self.check_running()?;
        let guard = self.env.guard();
        let new_state = guard.with_commit(|txn| {
            let state: ConductorState = self.state_db.get(txn, &UnitDbKey)?.unwrap_or_default();
            let new_state = f(state)?;
            self.state_db.put(txn, &UnitDbKey, &new_state)?;
            Result::<_, ConductorError>::Ok(new_state)
        })?;
        Ok(new_state)
    }

    fn add_admin_port(&mut self, port: u16) {
        self.admin_websocket_ports.push(port);
    }

    /// Sends a JoinHandle to the TaskManager task to be managed
    async fn manage_task(&mut self, handle: ManagedTaskAdd) -> ConductorResult<()> {
        self.managed_task_add_sender
            .send(handle)
            .await
            .map_err(|e| ConductorError::SubmitTaskError(format!("{}", e)))
    }
}

/// The database used to store ConductorState. It has only one key-value pair.
pub type ConductorStateDb = KvStore<UnitDbKey, ConductorState>;

mod builder {
    use super::*;
    use crate::conductor::dna_store::RealDnaStore;
    use crate::conductor::ConductorHandle;
    use holochain_lmdb::env::EnvironmentKind;
    #[cfg(any(test, feature = "test_utils"))]
    use holochain_lmdb::test_utils::TestEnvironments;

    /// A configurable Builder for Conductor and sometimes ConductorHandle
    #[derive(Default)]
    pub struct ConductorBuilder<DS = RealDnaStore> {
        config: ConductorConfig,
        dna_store: DS,
        keystore: Option<KeystoreSender>,
        #[cfg(any(test, feature = "test_utils"))]
        state: Option<ConductorState>,
        #[cfg(any(test, feature = "test_utils"))]
        mock_handle: Option<MockConductorHandleT>,
    }

    impl ConductorBuilder {
        /// Default ConductorBuilder
        pub fn new() -> Self {
            Self::default()
        }
    }

    impl ConductorBuilder<MockDnaStore> {
        /// ConductorBuilder using mocked DnaStore, for testing
        pub fn with_mock_dna_store(dna_store: MockDnaStore) -> ConductorBuilder<MockDnaStore> {
            Self {
                dna_store,
                ..Default::default()
            }
        }
    }

    impl<DS> ConductorBuilder<DS>
    where
        DS: DnaStore + 'static,
    {
        /// Set the ConductorConfig used to build this Conductor
        pub fn config(mut self, config: ConductorConfig) -> Self {
            self.config = config;
            self
        }

        /// Initialize a "production" Conductor
        pub async fn build(self) -> ConductorResult<ConductorHandle> {
            cfg_if::cfg_if! {
                // if mock_handle is specified, return that instead of
                // a real handle
                if #[cfg(test)] {
                    if let Some(handle) = self.mock_handle {
                        return Ok(Arc::new(handle));
                    }
                }
            }

            tracing::info!(?self.config);

            let keystore = if let Some(keystore) = self.keystore {
                keystore
            } else if self.config.use_dangerous_test_keystore {
                let keystore = spawn_test_keystore().await?;
                // pre-populate with our two fixture agent keypairs
                keystore
                    .generate_sign_keypair_from_pure_entropy()
                    .await
                    .unwrap();
                keystore
                    .generate_sign_keypair_from_pure_entropy()
                    .await
                    .unwrap();
                keystore
            } else {
                spawn_lair_keystore(self.config.keystore_path.as_deref()).await?
            };
            let env_path = self.config.environment_path.clone();

            let environment = EnvironmentWrite::new(
                env_path.as_ref(),
                EnvironmentKind::Conductor,
                keystore.clone(),
            )?;

            let wasm_environment =
                EnvironmentWrite::new(env_path.as_ref(), EnvironmentKind::Wasm, keystore.clone())?;

            let p2p_environment =
                EnvironmentWrite::new(env_path.as_ref(), EnvironmentKind::P2p, keystore.clone())?;

            #[cfg(any(test, feature = "test_utils"))]
            let state = self.state;

            let Self {
                dna_store, config, ..
            } = self;

            let network_config = match &config.network {
                None => holochain_p2p::kitsune_p2p::KitsuneP2pConfig::default(),
                Some(config) => config.clone(),
            };
            let (cert_digest, cert, cert_priv_key) =
                keystore.get_or_create_first_tls_cert().await?;
            let tls_config =
                holochain_p2p::kitsune_p2p::dependencies::kitsune_p2p_proxy::TlsConfig {
                    cert,
                    cert_priv_key,
                    cert_digest,
                };
            let (holochain_p2p, p2p_evt) =
                holochain_p2p::spawn_holochain_p2p(network_config, tls_config).await?;

            let conductor = Conductor::new(
                environment,
                wasm_environment,
                p2p_environment,
                dna_store,
                keystore,
                env_path,
                holochain_p2p,
            )
            .await?;

            #[cfg(any(test, feature = "test_utils"))]
            let conductor = Self::update_fake_state(state, conductor).await?;

            Self::finish(conductor, config, p2p_evt).await
        }

        async fn finish(
            conductor: Conductor<DS>,
            conductor_config: ConductorConfig,
            p2p_evt: holochain_p2p::event::HolochainP2pEventReceiver,
        ) -> ConductorResult<ConductorHandle> {
            // Get data before handle
            let keystore = conductor.keystore.clone();
            let holochain_p2p = conductor.holochain_p2p.clone();

            // Create handle
            let handle: ConductorHandle = Arc::new(ConductorHandleImpl {
                conductor: RwLock::new(conductor),
                keystore,
                holochain_p2p,
            });

            handle.add_dnas().await?;

            tokio::task::spawn(p2p_event_task(p2p_evt, handle.clone()));

            let cell_startup_errors = handle.clone().setup_cells().await?;

            // TODO: This should probably be emitted over the admin interface
            if !cell_startup_errors.is_empty() {
                error!(
                    msg = "Failed to create the following active apps",
                    ?cell_startup_errors
                );
            }

            // Create admin interfaces
            if let Some(configs) = conductor_config.admin_interfaces {
                handle.clone().add_admin_interfaces(configs).await?;
            }

            // Create app interfaces
            handle.clone().startup_app_interfaces().await?;

            Ok(handle)
        }

        /// Pass a test keystore in, to ensure that generated test agents
        /// are actually available for signing (especially for tryorama compat)
        pub fn with_keystore(mut self, keystore: KeystoreSender) -> Self {
            self.keystore = Some(keystore);
            self
        }

        #[cfg(any(test, feature = "test_utils"))]
        /// Sets some fake conductor state for tests
        pub fn fake_state(mut self, state: ConductorState) -> Self {
            self.state = Some(state);
            self
        }

        /// Pass a mock handle in, which will be returned regardless of whatever
        /// else happens to this builder
        #[cfg(any(test, feature = "test_utils"))]
        pub fn with_mock_handle(mut self, handle: MockConductorHandleT) -> Self {
            self.mock_handle = Some(handle);
            self
        }

        #[cfg(any(test, feature = "test_utils"))]
        async fn update_fake_state(
            state: Option<ConductorState>,
            conductor: Conductor<DS>,
        ) -> ConductorResult<Conductor<DS>> {
            if let Some(state) = state {
                conductor.update_state(move |_| Ok(state)).await?;
            }
            Ok(conductor)
        }

        /// Build a Conductor with a test environment
        #[cfg(any(test, feature = "test_utils"))]
        pub async fn test(self, envs: &TestEnvironments) -> ConductorResult<ConductorHandle> {
            let keystore = envs.conductor().keystore();
            let (holochain_p2p, p2p_evt) =
                holochain_p2p::spawn_holochain_p2p(self.config.network.clone().unwrap_or_default(), holochain_p2p::kitsune_p2p::dependencies::kitsune_p2p_proxy::TlsConfig::new_ephemeral().await.unwrap())
                    .await?;
            let conductor = Conductor::new(
                envs.conductor(),
                envs.wasm(),
                envs.p2p(),
                self.dna_store,
                keystore,
                envs.tempdir().path().to_path_buf().into(),
                holochain_p2p,
            )
            .await?;

            #[cfg(any(test, feature = "test_utils"))]
            let conductor = Self::update_fake_state(self.state, conductor).await?;

            Self::finish(conductor, self.config, p2p_evt).await
        }
    }
}

#[instrument(skip(p2p_evt, handle))]
async fn p2p_event_task(
    p2p_evt: holochain_p2p::event::HolochainP2pEventReceiver,
    handle: ConductorHandle,
) {
    /// The number of events we allow to run in parallel before
    /// starting to await on the join handles.
    const NUM_PARALLEL_EVTS: usize = 100;
    p2p_evt
        .for_each_concurrent(NUM_PARALLEL_EVTS, |evt| {
            let handle = handle.clone();
            async move {
                let cell_id = CellId::new(evt.dna_hash().clone(), evt.as_to_agent().clone());
                if let Err(e) = handle.dispatch_holochain_p2p_event(&cell_id, evt).await {
                    tracing::error!(
                        message = "error dispatching network event",
                        error = ?e,
                    );
                }
            }
            .in_current_span()
        })
        .await;

    tracing::warn!("p2p_event_task has ended");
}

#[cfg(test)]
<<<<<<< HEAD
pub mod tests {
    use super::Conductor;
    use super::ConductorState;
    use super::*;
    use crate::conductor::dna_store::MockDnaStore;
    use holochain_lmdb::test_utils::test_environments;
    use holochain_types::test_utils::fake_cell_id;
    use matches::assert_matches;

    #[tokio::test(threaded_scheduler)]
    async fn can_update_state() {
        let envs = test_environments();
        let dna_store = MockDnaStore::new();
        let keystore = envs.conductor().keystore().clone();
        let holochain_p2p = holochain_p2p::stub_network().await;
        let conductor = Conductor::new(
            envs.conductor(),
            envs.wasm(),
            envs.p2p(),
            dna_store,
            keystore,
            envs.tempdir().path().to_path_buf().into(),
            holochain_p2p,
        )
        .await
        .unwrap();
        let state = conductor.get_state().await.unwrap();
        assert_eq!(state, ConductorState::default());

        let cell_id = fake_cell_id(1);
        let installed_cell = InstalledCell::new(cell_id.clone(), "handle".to_string());

        conductor
            .update_state(|mut state| {
                state
                    .inactive_apps
                    .insert("fake app".to_string(), vec![installed_cell]);
                Ok(state)
            })
            .await
            .unwrap();
        let state = conductor.get_state().await.unwrap();
        assert_eq!(
            state.inactive_apps.values().collect::<Vec<_>>()[0]
                .into_iter()
                .map(|c| c.as_id().clone())
                .collect::<Vec<_>>()
                .as_slice(),
            &[cell_id]
        );
    }

    /// App can't be installed if another app is already installed under the
    /// same InstalledAppId
    #[tokio::test(threaded_scheduler)]
    async fn app_ids_are_unique() {
        let environments = test_environments();
        let dna_store = MockDnaStore::new();
        let holochain_p2p = holochain_p2p::stub_network().await;
        let mut conductor = Conductor::new(
            environments.conductor(),
            environments.wasm(),
            environments.p2p(),
            dna_store,
            environments.keystore().clone(),
            environments.tempdir().path().to_path_buf().into(),
            holochain_p2p,
        )
        .await
        .unwrap();

        let cell_id = fake_cell_id(1);
        let installed_cell = InstalledCell::new(cell_id.clone(), "handle".to_string());
        let app = InstalledApp {
            installed_app_id: "id".to_string(),
            cell_data: vec![installed_cell],
        };

        conductor.add_inactive_app_to_db(app.clone()).await.unwrap();

        assert_matches!(
            conductor.add_inactive_app_to_db(app.clone()).await,
            Err(ConductorError::AppAlreadyInstalled(id))
            if id == "id".to_string()
        );

        //- it doesn't matter whether the app is active or inactive
        conductor
            .activate_app_in_db("id".to_string())
            .await
            .unwrap();

        assert_matches!(
            conductor.add_inactive_app_to_db(app.clone()).await,
            Err(ConductorError::AppAlreadyInstalled(id))
            if id == "id".to_string()
        );
    }

    #[tokio::test(threaded_scheduler)]
    async fn can_set_fake_state() {
        let envs = test_environments();
        let state = ConductorState::default();
        let conductor = ConductorBuilder::new()
            .fake_state(state.clone())
            .test(&envs)
            .await
            .unwrap();
        assert_eq!(state, conductor.get_state_from_handle().await.unwrap());
    }
}
=======
pub mod tests;
>>>>>>> ef637403
<|MERGE_RESOLUTION|>--- conflicted
+++ resolved
@@ -8,7 +8,6 @@
 //! In normal use cases, a single Holochain user runs a single Conductor in a single process.
 //! However, there's no reason we can't have multiple Conductors in a single process, simulating multiple
 //! users in a testing environment.
-<<<<<<< HEAD
 use super::api::CellConductorApi;
 use super::api::CellConductorApiT;
 use super::api::RealAdminInterfaceApi;
@@ -50,49 +49,6 @@
 use crate::conductor::handle::ConductorHandle;
 use crate::conductor::p2p_store::AgentKv;
 use crate::conductor::p2p_store::AgentKvKey;
-=======
-use super::{
-    api::{CellConductorApi, CellConductorApiT, RealAdminInterfaceApi, RealAppInterfaceApi},
-    config::{AdminInterfaceConfig, InterfaceDriver},
-    dna_store::{DnaDefBuf, DnaStore, RealDnaStore},
-    entry_def_store::{get_entry_defs, EntryDefBuf, EntryDefBufferKey},
-    error::{ConductorError, CreateAppError},
-    handle::ConductorHandleImpl,
-    interface::{
-        error::InterfaceResult,
-        websocket::{
-            spawn_admin_interface_task, spawn_app_interface_task, spawn_websocket_listener,
-            SIGNAL_BUFFER_SIZE,
-        },
-        SignalBroadcaster,
-    },
-    manager::{
-        keep_alive_task, spawn_task_manager, ManagedTaskAdd, ManagedTaskHandle,
-        TaskManagerRunHandle,
-    },
-    p2p_store::all_agent_infos,
-    p2p_store::get_single_agent_info,
-    p2p_store::inject_agent_infos,
-    paths::EnvironmentRootPath,
-    state::{AppInterfaceConfig, AppInterfaceId, ConductorState},
-    CellError,
-};
-use crate::{
-    conductor::{
-        api::error::ConductorApiResult,
-        cell::Cell,
-        config::ConductorConfig,
-        dna_store::MockDnaStore,
-        error::ConductorResult,
-        handle::ConductorHandle,
-        p2p_store::{AgentKv, AgentKvKey},
-    },
-    core::{
-        signal::Signal,
-        state::{source_chain::SourceChainBuf, wasm::WasmBuf},
-    },
-};
->>>>>>> ef637403
 pub use builder::*;
 use fallible_iterator::FallibleIterator;
 use futures::future;
@@ -1254,118 +1210,4 @@
 }
 
 #[cfg(test)]
-<<<<<<< HEAD
-pub mod tests {
-    use super::Conductor;
-    use super::ConductorState;
-    use super::*;
-    use crate::conductor::dna_store::MockDnaStore;
-    use holochain_lmdb::test_utils::test_environments;
-    use holochain_types::test_utils::fake_cell_id;
-    use matches::assert_matches;
-
-    #[tokio::test(threaded_scheduler)]
-    async fn can_update_state() {
-        let envs = test_environments();
-        let dna_store = MockDnaStore::new();
-        let keystore = envs.conductor().keystore().clone();
-        let holochain_p2p = holochain_p2p::stub_network().await;
-        let conductor = Conductor::new(
-            envs.conductor(),
-            envs.wasm(),
-            envs.p2p(),
-            dna_store,
-            keystore,
-            envs.tempdir().path().to_path_buf().into(),
-            holochain_p2p,
-        )
-        .await
-        .unwrap();
-        let state = conductor.get_state().await.unwrap();
-        assert_eq!(state, ConductorState::default());
-
-        let cell_id = fake_cell_id(1);
-        let installed_cell = InstalledCell::new(cell_id.clone(), "handle".to_string());
-
-        conductor
-            .update_state(|mut state| {
-                state
-                    .inactive_apps
-                    .insert("fake app".to_string(), vec![installed_cell]);
-                Ok(state)
-            })
-            .await
-            .unwrap();
-        let state = conductor.get_state().await.unwrap();
-        assert_eq!(
-            state.inactive_apps.values().collect::<Vec<_>>()[0]
-                .into_iter()
-                .map(|c| c.as_id().clone())
-                .collect::<Vec<_>>()
-                .as_slice(),
-            &[cell_id]
-        );
-    }
-
-    /// App can't be installed if another app is already installed under the
-    /// same InstalledAppId
-    #[tokio::test(threaded_scheduler)]
-    async fn app_ids_are_unique() {
-        let environments = test_environments();
-        let dna_store = MockDnaStore::new();
-        let holochain_p2p = holochain_p2p::stub_network().await;
-        let mut conductor = Conductor::new(
-            environments.conductor(),
-            environments.wasm(),
-            environments.p2p(),
-            dna_store,
-            environments.keystore().clone(),
-            environments.tempdir().path().to_path_buf().into(),
-            holochain_p2p,
-        )
-        .await
-        .unwrap();
-
-        let cell_id = fake_cell_id(1);
-        let installed_cell = InstalledCell::new(cell_id.clone(), "handle".to_string());
-        let app = InstalledApp {
-            installed_app_id: "id".to_string(),
-            cell_data: vec![installed_cell],
-        };
-
-        conductor.add_inactive_app_to_db(app.clone()).await.unwrap();
-
-        assert_matches!(
-            conductor.add_inactive_app_to_db(app.clone()).await,
-            Err(ConductorError::AppAlreadyInstalled(id))
-            if id == "id".to_string()
-        );
-
-        //- it doesn't matter whether the app is active or inactive
-        conductor
-            .activate_app_in_db("id".to_string())
-            .await
-            .unwrap();
-
-        assert_matches!(
-            conductor.add_inactive_app_to_db(app.clone()).await,
-            Err(ConductorError::AppAlreadyInstalled(id))
-            if id == "id".to_string()
-        );
-    }
-
-    #[tokio::test(threaded_scheduler)]
-    async fn can_set_fake_state() {
-        let envs = test_environments();
-        let state = ConductorState::default();
-        let conductor = ConductorBuilder::new()
-            .fake_state(state.clone())
-            .test(&envs)
-            .await
-            .unwrap();
-        assert_eq!(state, conductor.get_state_from_handle().await.unwrap());
-    }
-}
-=======
-pub mod tests;
->>>>>>> ef637403
+pub mod tests;