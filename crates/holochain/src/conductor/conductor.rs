--- conflicted
+++ resolved
@@ -91,7 +91,7 @@
     env: EnvironmentWrite,
 
     /// An LMDB environment for storing wasm
-    wasm_env: Environment,
+    wasm_env: EnvironmentWrite,
 
     /// The database for persisting [ConductorState]
     state_db: ConductorStateDb,
@@ -317,8 +317,7 @@
     pub(super) async fn put_wasm(&mut self, dna: DnaFile) -> ConductorResult<()> {
         let environ = &self.wasm_env;
         let env = environ.guard().await;
-        let dbs = environ.dbs().await?;
-        let wasm = *dbs.get(&*holochain_state::db::WASM)?;
+        let wasm = environ.get_db(&*holochain_state::db::WASM)?;
         let reader = env.reader()?;
 
         let mut wasm_buf = WasmBuf::new(&reader, wasm)?;
@@ -330,9 +329,7 @@
         }
 
         // write the db
-        let mut writer = env.writer()?;
-        wasm_buf.flush_to_txn(&mut writer)?;
-        writer.commit()?;
+        env.with_commit(|writer| wasm_buf.flush_to_txn(writer))?;
 
         Ok(())
     }
@@ -396,12 +393,8 @@
     DS: DnaStore + 'static,
 {
     async fn new(
-<<<<<<< HEAD
-        env: Environment,
-        wasm_env: Environment,
-=======
         env: EnvironmentWrite,
->>>>>>> cb0b685f
+        wasm_env: EnvironmentWrite,
         dna_store: DS,
         keystore: KeystoreSender,
         root_env_dir: EnvironmentRootPath,
@@ -521,7 +514,7 @@
             )?;
 
             let wasm_environment =
-                Environment::new(env_path.as_ref(), EnvironmentKind::Wasm, keystore.clone())?;
+                EnvironmentWrite::new(env_path.as_ref(), EnvironmentKind::Wasm, keystore.clone())?;
 
             let conductor = Conductor::new(
                 environment,
@@ -574,17 +567,16 @@
         }
 
         /// Build a Conductor with a test environment
-<<<<<<< HEAD
         pub async fn test(
             self,
             test_env: TestEnvironment,
-            test_wasm_env: Environment,
+            test_wasm_env: EnvironmentWrite,
         ) -> ConductorResult<Conductor<DS>> {
             let TestEnvironment {
                 env: environment,
                 tmpdir,
             } = test_env;
-            let keystore = environment.keystore().clone();
+            let keystore = environment.keystore();
             let conductor = Conductor::new(
                 environment,
                 test_wasm_env,
@@ -593,12 +585,6 @@
                 tmpdir.path().to_path_buf().into(),
             )
             .await?;
-=======
-        pub async fn test(self) -> ConductorResult<Conductor<DS>> {
-            let environment = test_conductor_env();
-            let keystore = environment.keystore();
-            let conductor = Conductor::new(environment, self.dna_store, keystore).await?;
->>>>>>> cb0b685f
 
             #[cfg(test)]
             let conductor = Self::update_fake_state(self.state, conductor).await?;
