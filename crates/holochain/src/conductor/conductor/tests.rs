--- conflicted
+++ resolved
@@ -8,13 +8,9 @@
     assert_eq_retry_10s, core::ribosome::guest_callback::genesis_self_check::GenesisSelfCheckResult,
 };
 use ::fixt::prelude::*;
-<<<<<<< HEAD
-use holochain_state::prelude::*;
-=======
 use holochain_conductor_api::{AdminRequest, AdminResponse, AppRequest, AppResponse, ZomeCall};
 use holochain_keystore::crude_mock_keystore::spawn_crude_mock_keystore;
-use holochain_lmdb::test_utils::test_environments;
->>>>>>> e0681530
+use holochain_state::prelude::*;
 use holochain_types::test_utils::fake_cell_id;
 use holochain_wasm_test_utils::TestWasm;
 use holochain_websocket::WebsocketSender;
@@ -434,7 +430,7 @@
         .await
         .unwrap();
 
-    let envs = test_environments_with_keystore(bad_keystore);
+    let envs = test_envs_with_keystore(bad_keystore);
     let config = ConductorConfig::default();
     let mut conductor = SweetConductor::new(
         SweetConductor::handle_from_existing(&envs, &config).await,
@@ -498,7 +494,7 @@
         .await
         .unwrap();
 
-    let envs = test_environments_with_keystore(good_keystore.clone());
+    let envs = test_envs_with_keystore(good_keystore.clone());
     let config = standard_config();
     let mut conductor = SweetConductor::new(
         SweetConductor::handle_from_existing(&envs, &config).await,
