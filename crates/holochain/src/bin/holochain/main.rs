use holochain_2020::conductor::{
    api::*, config::ConductorConfig, error::ConductorError, interactive, interface::websocket::*,
    paths::ConfigFilePath, Conductor, ConductorHandle,
};
use std::error::Error;
use std::{convert::TryInto, path::PathBuf};
use structopt::StructOpt;
use sx_types::observability::{self, Output};
use tracing::*;

const ERROR_CODE: i32 = 42;
// const CHANNEL_SIZE: usize = 1000;

#[derive(Debug, StructOpt)]
#[structopt(name = "holochain", about = "The Holochain Conductor.")]
struct Opt {
    #[structopt(
        long,
        help = "Outputs structured json from logging:
    - None: No logging at all (fastest)
    - Log: Output logs to stdout with spans (human readable)
    - Compact: Same as Log but with less information
    - Json: Output logs as structured json (machine readable)
    ",
        default_value = "Log"
    )]
    structured: Output,

    #[structopt(
        short = "c",
        long,
        help = "Path to a TOML file containing conductor configuration"
    )]
    config_path: Option<PathBuf>,

    #[structopt(
        short = "i",
        long,
        help = "Receive helpful prompts to create missing files and directories,
    useful when running a conductor for the first time"
    )]
    interactive: bool,

    #[structopt(
        long = "example",
        help = "Run a very basic interface example, just to have something to do"
    )]
    run_interface_example: bool,
}

fn main() {
    tokio::runtime::Builder::new()
        // we use both IO and Time tokio utilities
        .enable_all()
        // we want to use multiple threads
        .threaded_scheduler()
        // we want to use thread count matching cpu count
        // (sometimes tokio by default only uses half cpu core threads)
        .core_threads(num_cpus::get())
        // give our threads a descriptive name (they'll be numbered too)
        .thread_name("holochain-tokio-thread")
        // build the runtime
        .build()
        // panic if we cannot (we cannot run without it)
        .expect("can build tokio runtime")
        // the async_main function should only end if our program is done
        .block_on(async_main())
}

async fn async_main() {
    // Sets up a human-readable panic message with a request for bug reports
    //
    // See https://docs.rs/human-panic/1.0.3/human_panic/
    human_panic::setup_panic!();

    let opt = Opt::from_args();
    observability::init_fmt(opt.structured).expect("Failed to start contextual logging");
    debug!("observability initialized");

    let config_path_default = opt.config_path.is_none();
    let config_path: ConfigFilePath = opt.config_path.map(Into::into).unwrap_or_default();
    debug!("config_path: {}", config_path);

    let config: ConductorConfig = if opt.interactive {
        // Load config, offer to create default config if missing
        interactive::load_config_or_prompt_for_default(config_path)
            .expect("Could not load conductor config")
            .unwrap_or_else(|| {
                println!("Cannot continue without configuration");
                std::process::exit(ERROR_CODE);
            })
    } else {
        // Load config, throw friendly error on failure
        match ConductorConfig::load_toml(config_path.as_ref()) {
            Err(ConductorError::ConfigMissing(_)) => {
                display_friendly_missing_config_message(config_path, config_path_default);
                std::process::exit(ERROR_CODE);
            }
            Err(ConductorError::DeserializationError(err)) => {
                display_friendly_malformed_config_message(config_path, err);
                std::process::exit(ERROR_CODE);
            }
            result => result.expect("Could not load conductor config"),
        }
    };

    // If interactive mode, give the user a chance to create LMDB env if missing
    let env_path = PathBuf::from(config.environment_path.clone());
    if opt.interactive && !env_path.is_dir() {
        match interactive::prompt_for_environment_dir(&env_path) {
            Ok(true) => println!("LMDB environment created."),
            Ok(false) => {
                println!("Cannot continue without LMDB environment set.");
                std::process::exit(ERROR_CODE);
            }
            result => {
                result.expect("Couldn't auto-create environment dir");
            }
        }
    }

    // Initialize the Conductor
<<<<<<< HEAD
    let conductor: ConductorHandle = Conductor::build()
        .from_config(config)
=======
    let conductor: Conductor = Conductor::build()
        .with_config(config)
>>>>>>> 56b37e57
        .await
        .expect("Could not initialize Conductor from configuration");

    if opt.run_interface_example {
        // Create an external API to hand off to any Interfaces
        let api = StdAppInterfaceApi::new(conductor.into());
        interface_example(api).await;
    } else {
        println!("Conductor successfully initialized.");
        // kick off actual conductor task here 
        conductor
            .wait()
            .await
            .map_err(|e| {
                error!(error = &e as &dyn Error, "Failed to join the main task");
            })
            .ok();
    }

    // TODO: on SIGINT/SIGKILL, kill the conductor:
    // conductor.kill().await
}

fn display_friendly_missing_config_message(config_path: ConfigFilePath, config_path_default: bool) {
    if config_path_default {
        println!(
            "
Error: The conductor is set up to load its configuration from the default path:

    {path}

but this file doesn't exist. If you meant to specify a path, run this command
again with the -c option. Otherwise, please either create a TOML config file at
this path yourself, or rerun the command with the '-i' flag, which will help you
automatically create a default config file.
        ",
            path = config_path,
        );
    } else {
        println!(
            "
Error: You asked to load configuration from the path:

    {path}

but this file doesn't exist. Please either create a TOML config file at this
path yourself, or rerun the command with the '-i' flag, which will help you
automatically create a default config file.
        ",
            path = config_path,
        );
    }
}

fn display_friendly_malformed_config_message(config_path: ConfigFilePath, error: toml::de::Error) {
    println!(
        "
The specified config file ({})
could not be parsed, because it is not valid TOML. Please check and fix the
file, or delete the file and run the conductor again with the -i flag to create
a valid default configuration. Details:

    {}

    ",
        config_path, error
    )
}

/// Simple example of what an [Interface] looks like in its most basic form,
/// and how to interact with it.
/// TODO: remove once we have real Interfaces
async fn interface_example(api: StdAppInterfaceApi) {
    let (mut sender, join_handle) = create_demo_channel_interface(api);
    let driver_fut = async move {
        for _ in 0..50 as u32 {
            use futures::{future::FutureExt, sink::SinkExt};
            sender
                .send((
                    AdminRequest::Start("cell-handle".into())
                        .try_into()
                        .unwrap(),
                    Box::new(|_| async move { Ok(()) }.boxed()),
                ))
                .await
                .unwrap();
        }
    };
    driver_fut.await;
    join_handle.await.unwrap();
}<|MERGE_RESOLUTION|>--- conflicted
+++ resolved
@@ -120,13 +120,8 @@
     }
 
     // Initialize the Conductor
-<<<<<<< HEAD
     let conductor: ConductorHandle = Conductor::build()
-        .from_config(config)
-=======
-    let conductor: Conductor = Conductor::build()
         .with_config(config)
->>>>>>> 56b37e57
         .await
         .expect("Could not initialize Conductor from configuration");
 
