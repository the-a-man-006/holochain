--- conflicted
+++ resolved
@@ -1,11 +1,4 @@
 use super::Workspace;
-<<<<<<< HEAD
-use crate::core::state::{source_chain::SourceChain, workspace::WorkspaceResult};
-use holochain_state::{db::DbManager, prelude::*};
-
-pub struct InvokeZomeWorkspace<'env> {
-    source_chain: SourceChain<'env, Reader<'env>>,
-=======
 use crate::core::state::{
     cascade::Cascade, chain_cas::ChainCasBuf, chain_meta::ChainMetaBuf, source_chain::SourceChain,
     workspace::WorkspaceResult,
@@ -17,16 +10,10 @@
     pub meta: ChainMetaBuf<'env>,
     pub cache_cas: ChainCasBuf<'env>,
     pub cache_meta: ChainMetaBuf<'env>,
->>>>>>> 96938b3a
 }
 
 impl<'env> InvokeZomeWorkspace<'env> {
     pub fn new(reader: &'env Reader<'env>, dbs: &'env DbManager) -> WorkspaceResult<Self> {
-<<<<<<< HEAD
-        Ok(Self {
-            source_chain: SourceChain::new(reader, dbs)?,
-        })
-=======
         let source_chain = SourceChain::new(reader, dbs)?;
 
         let cache_cas = ChainCasBuf::cache(reader, dbs)?;
@@ -48,7 +35,6 @@
             &self.cache_cas,
             &self.cache_meta,
         )
->>>>>>> 96938b3a
     }
 }
 
