--- conflicted
+++ resolved
@@ -7,13 +7,8 @@
     env::ReadManager, error::DatabaseResult, prelude::*, test_utils::test_cell_env,
 };
 use holochain_types::{
-<<<<<<< HEAD
     composite_hash::EntryAddress,
-    entry::{Entry, EntryHashed},
-=======
-    address::EntryAddress,
     entry::EntryHashed,
->>>>>>> 033ec8e1
     header, observability,
     prelude::*,
     test_utils::{fake_agent_pubkey_1, fake_agent_pubkey_2, fake_header_hash},
