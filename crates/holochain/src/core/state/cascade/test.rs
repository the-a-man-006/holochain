use super::Cascade;
use crate::core::state::{
    chain_meta::{EntryDhtStatus, MockChainMetaBuf},
    source_chain::{SourceChainBuf, SourceChainResult},
};
use holochain_state::{
    db::DbManager, env::ReadManager, error::DatabaseResult, prelude::Reader,
    test_utils::test_cell_env,
};
use holochain_types::{
    address::EntryAddress,
    chain_header::ChainHeader,
    entry::Entry,
    header, observability,
    prelude::*,
    test_utils::{fake_agent_pubkey, fake_header_hash},
};
use maplit::hashset;
use mockall::*;
use std::collections::HashSet;

#[allow(dead_code)]
struct Chains<'env> {
    source_chain: SourceChainBuf<'env, Reader<'env>>,
    cache: SourceChainBuf<'env, Reader<'env>>,
    jimbo_id: AgentPubKey,
    jimbo_header: ChainHeader,
    jimbo_entry: Entry,
    jessy_id: AgentPubKey,
    jessy_header: ChainHeader,
    jessy_entry: Entry,
    mock_primary_meta: MockChainMetaBuf,
    mock_cache_meta: MockChainMetaBuf,
}

fn setup_env<'env>(
    reader: &'env Reader<'env>,
    dbs: &'env DbManager,
) -> DatabaseResult<Chains<'env>> {
    let previous_header = fake_header_hash("previous");

    let jimbo_id = fake_agent_pubkey("Jimbo");
    let jimbo_entry = Entry::Agent(jimbo_id.clone());
    let jessy_id = fake_agent_pubkey("Jessy");
    let jessy_entry = Entry::Agent(jessy_id.clone());

    let jimbo_header = ChainHeader::EntryCreate(header::EntryCreate {
        timestamp: chrono::Utc::now().timestamp().into(),
        author: jimbo_id.clone(),
        prev_header: previous_header.clone().into(),
        entry_type: header::EntryType::AgentPubKey,
        entry_address: jimbo_entry.entry_address(),
    });

    let jessy_header = ChainHeader::EntryCreate(header::EntryCreate {
        timestamp: chrono::Utc::now().timestamp().into(),
        author: jessy_id.clone(),
        prev_header: previous_header.clone().into(),
        entry_type: header::EntryType::AgentPubKey,
        entry_address: jessy_entry.entry_address(),
    });

    let source_chain = SourceChainBuf::new(reader, &dbs)?;
    let cache = SourceChainBuf::cache(reader, &dbs)?;
    let mock_primary_meta = MockChainMetaBuf::new();
    let mock_cache_meta = MockChainMetaBuf::new();
    Ok(Chains {
        source_chain,
        cache,
        jimbo_id,
        jimbo_header,
        jimbo_entry,
        jessy_id,
        jessy_header,
        jessy_entry,
        mock_primary_meta,
        mock_cache_meta,
    })
}

<<<<<<< HEAD
#[tokio::test(threaded_scheduler)]
async fn live_local_return() -> DatabaseResult<()> {
=======
#[tokio::test]
async fn live_local_return() -> SourceChainResult<()> {
>>>>>>> 068127a4
    // setup some data thats in the scratch
    let env = test_cell_env();
    let dbs = env.dbs().await?;
    let env_ref = env.guard().await;
    let reader = env_ref.reader()?;
    let Chains {
        mut source_chain,
        cache,
        jimbo_header,
        jimbo_entry,
        mut mock_primary_meta,
        mock_cache_meta,
        ..
    } = setup_env(&reader, &dbs)?;
    source_chain.put(jimbo_header.clone(), Some(jimbo_entry.clone()))?;
    let address = jimbo_entry.entry_address();

    // set it's metadata to LIVE
    mock_primary_meta
        .expect_get_crud()
        .with(predicate::eq(address.clone()))
        .returning(|_| Ok(EntryDhtStatus::Live));

    // call dht_get with above address
    let cascade = Cascade::new(
        &source_chain.cas(),
        &mock_primary_meta,
        &cache.cas(),
        &mock_cache_meta,
    );
    let entry = cascade.dht_get(address.clone().into()).await?;
    // check it returns
    assert_eq!(entry.unwrap(), jimbo_entry);
    // check it doesn't hit the cache
    // this is implied by the mock not expecting calls
    Ok(())
}

<<<<<<< HEAD
#[tokio::test(threaded_scheduler)]
async fn dead_local_none() -> DatabaseResult<()> {
=======
#[tokio::test]
async fn dead_local_none() -> SourceChainResult<()> {
>>>>>>> 068127a4
    observability::test_run().ok();
    // setup some data thats in the scratch
    let env = test_cell_env();
    let dbs = env.dbs().await?;
    let env_ref = env.guard().await;
    let reader = env_ref.reader()?;
    let Chains {
        mut source_chain,
        cache,
        jimbo_id: _,
        jimbo_header,
        jimbo_entry,
        mut mock_primary_meta,
        mock_cache_meta,
        ..
    } = setup_env(&reader, &dbs)?;
    source_chain.put(jimbo_header.clone(), Some(jimbo_entry.clone()))?;
    let address = jimbo_entry.entry_address();

    // set it's metadata to Dead
    mock_primary_meta
        .expect_get_crud()
        .with(predicate::eq(address.clone()))
        .returning(|_| Ok(EntryDhtStatus::Dead));

    // call dht_get with above address
    let cascade = Cascade::new(
        &source_chain.cas(),
        &mock_primary_meta,
        &cache.cas(),
        &mock_cache_meta,
    );
    let entry = cascade.dht_get(address.into()).await?;
    // check it returns none
    assert_eq!(entry, None);
    // check it doesn't hit the cache
    // this is implied by the mock not expecting calls
    Ok(())
}

<<<<<<< HEAD
#[tokio::test(threaded_scheduler)]
async fn notfound_goto_cache_live() -> DatabaseResult<()> {
=======
#[tokio::test]
async fn notfound_goto_cache_live() -> SourceChainResult<()> {
>>>>>>> 068127a4
    observability::test_run().ok();
    // setup some data thats in the scratch
    let env = test_cell_env();
    let dbs = env.dbs().await?;
    let env_ref = env.guard().await;
    let reader = env_ref.reader()?;
    let Chains {
        source_chain,
        mut cache,
        jimbo_id: _,
        jimbo_header,
        jimbo_entry,
        mock_primary_meta,
        mut mock_cache_meta,
        ..
    } = setup_env(&reader, &dbs)?;
    cache.put(jimbo_header.clone(), Some(jimbo_entry.clone()))?;
    let address = jimbo_entry.entry_address();

    // set it's metadata to Live
    mock_cache_meta
        .expect_get_crud()
        .with(predicate::eq(address.clone()))
        .returning(|_| Ok(EntryDhtStatus::Live));

    // call dht_get with above address
    let cascade = Cascade::new(
        &source_chain.cas(),
        &mock_primary_meta,
        &cache.cas(),
        &mock_cache_meta,
    );
    let _entry = cascade.dht_get(address).await?;
    // check it returns

    // FIXME!
    //    assert_eq!(entry, Some(jimbo_entry));
    // check it doesn't hit the primary
    // this is implied by the mock not expecting calls
    Ok(())
}

#[tokio::test(threaded_scheduler)]
async fn notfound_cache() -> DatabaseResult<()> {
    observability::test_run().ok();
    // setup some data thats in the scratch
    let env = test_cell_env();
    let dbs = env.dbs().await?;
    let env_ref = env.guard().await;
    let reader = env_ref.reader()?;
    let Chains {
        source_chain,
        cache,
        jimbo_header: _,
        jimbo_entry,
        mock_primary_meta,
        mock_cache_meta,
        ..
    } = setup_env(&reader, &dbs)?;
    let address = jimbo_entry.entry_address();

    // call dht_get with above address
    let cascade = Cascade::new(
        &source_chain.cas(),
        &mock_primary_meta,
        &cache.cas(),
        &mock_cache_meta,
    );
    let entry = cascade.dht_get(address).await?;
    // check it returns
    assert_eq!(entry, None);
    // check it doesn't hit the primary
    // this is implied by the mock not expecting calls
    // check it doesn't ask the cache
    // this is implied by the mock not expecting calls
    Ok(())
}

<<<<<<< HEAD
#[tokio::test(threaded_scheduler)]
async fn links_local_return() -> DatabaseResult<()> {
=======
#[tokio::test]
async fn links_local_return() -> SourceChainResult<()> {
>>>>>>> 068127a4
    // setup some data thats in the scratch
    let env = test_cell_env();
    let dbs = env.dbs().await?;
    let env_ref = env.guard().await;
    let reader = env_ref.reader()?;
    let Chains {
        mut source_chain,
        cache,
        jimbo_id: _,
        jimbo_header,
        jimbo_entry,
        jessy_id: _,
        jessy_header,
        jessy_entry,
        mut mock_primary_meta,
        mock_cache_meta,
    } = setup_env(&reader, &dbs)?;
    source_chain.put(jimbo_header.clone(), Some(jimbo_entry.clone()))?;
    source_chain.put(jessy_header.clone(), Some(jessy_entry.clone()))?;
    let base = jimbo_entry.entry_address();
    let target = jessy_entry.entry_address();
    let result = target.clone();

    // Return a link between entries
    mock_primary_meta
        .expect_get_links()
        .with(
            predicate::eq(EntryAddress::from(base.clone())),
            predicate::eq("".to_string()),
        )
        .returning(move |_, _| Ok(hashset! {target.clone()}));

    // call dht_get_links with above base
    let cascade = Cascade::new(
        &source_chain.cas(),
        &mock_primary_meta,
        &cache.cas(),
        &mock_cache_meta,
    );
    let links = cascade.dht_get_links(base.into(), "").await?;
    // check it returns
    assert_eq!(links, hashset! {result.into()});
    // check it doesn't hit the cache
    // this is implied by the mock not expecting calls
    Ok(())
}

<<<<<<< HEAD
#[tokio::test(threaded_scheduler)]
async fn links_cache_return() -> DatabaseResult<()> {
=======
#[tokio::test]
async fn links_cache_return() -> SourceChainResult<()> {
>>>>>>> 068127a4
    observability::test_run().ok();
    // setup some data thats in the scratch
    let env = test_cell_env();
    let dbs = env.dbs().await?;
    let env_ref = env.guard().await;
    let reader = env_ref.reader()?;
    let Chains {
        mut source_chain,
        cache,
        jimbo_id: _,
        jimbo_header,
        jimbo_entry,
        jessy_id: _,
        jessy_header,
        jessy_entry,
        mut mock_primary_meta,
        mut mock_cache_meta,
    } = setup_env(&reader, &dbs)?;
    source_chain.put(jimbo_header.clone(), Some(jimbo_entry.clone()))?;
    source_chain.put(jessy_header.clone(), Some(jessy_entry.clone()))?;
    let base = jimbo_entry.entry_address();
    let target = jessy_entry.entry_address();
    let result = target.clone();

    // Return empty links
    mock_primary_meta
        .expect_get_links()
        .with(predicate::eq(base.clone()), predicate::eq("".to_string()))
        .returning(move |_, _| Ok(HashSet::new()));
    // Return a link between entries
    mock_cache_meta
        .expect_get_links()
        .with(predicate::eq(base.clone()), predicate::eq("".to_string()))
        .returning(move |_, _| Ok(hashset! {target.clone().into()}));

    // call dht_get_links with above base
    let cascade = Cascade::new(
        &source_chain.cas(),
        &mock_primary_meta,
        &cache.cas(),
        &mock_cache_meta,
    );
    let links = cascade.dht_get_links(base.into(), "").await?;
    // check it returns
    assert_eq!(links, hashset! {result.into()});
    Ok(())
}

#[tokio::test(threaded_scheduler)]
async fn links_notauth_cache() -> DatabaseResult<()> {
    observability::test_run().ok();
    // setup some data thats in the scratch
    let env = test_cell_env();
    let dbs = env.dbs().await?;
    let env_ref = env.guard().await;
    let reader = env_ref.reader()?;
    let Chains {
        source_chain,
        cache,
        jimbo_header: _,
        jimbo_entry,
        jessy_id: _,
        jessy_header: _,
        jessy_entry,
        mock_primary_meta,
        mut mock_cache_meta,
        ..
    } = setup_env(&reader, &dbs)?;

    let base = jimbo_entry.entry_address();
    let target = jessy_entry.entry_address();
    let result = target.clone();

    // Return empty links
    mock_cache_meta
        .expect_get_links()
        .with(predicate::eq(base.clone()), predicate::eq("".to_string()))
        .returning(move |_, _| Ok(hashset! {target.clone().into()}));

    // call dht_get_links with above base
    let cascade = Cascade::new(
        &source_chain.cas(),
        &mock_primary_meta,
        &cache.cas(),
        &mock_cache_meta,
    );
    let links = cascade.dht_get_links(base.into(), "").await?;
    // check it returns
    assert_eq!(links, hashset! {result.into()});
    // check it doesn't hit the primary
    // this is implied by the mock not expecting calls
    Ok(())
}<|MERGE_RESOLUTION|>--- conflicted
+++ resolved
@@ -78,13 +78,8 @@
     })
 }
 
-<<<<<<< HEAD
-#[tokio::test(threaded_scheduler)]
-async fn live_local_return() -> DatabaseResult<()> {
-=======
-#[tokio::test]
+#[tokio::test(threaded_scheduler)]
 async fn live_local_return() -> SourceChainResult<()> {
->>>>>>> 068127a4
     // setup some data thats in the scratch
     let env = test_cell_env();
     let dbs = env.dbs().await?;
@@ -123,13 +118,8 @@
     Ok(())
 }
 
-<<<<<<< HEAD
-#[tokio::test(threaded_scheduler)]
-async fn dead_local_none() -> DatabaseResult<()> {
-=======
-#[tokio::test]
+#[tokio::test(threaded_scheduler)]
 async fn dead_local_none() -> SourceChainResult<()> {
->>>>>>> 068127a4
     observability::test_run().ok();
     // setup some data thats in the scratch
     let env = test_cell_env();
@@ -170,13 +160,8 @@
     Ok(())
 }
 
-<<<<<<< HEAD
-#[tokio::test(threaded_scheduler)]
-async fn notfound_goto_cache_live() -> DatabaseResult<()> {
-=======
-#[tokio::test]
+#[tokio::test(threaded_scheduler)]
 async fn notfound_goto_cache_live() -> SourceChainResult<()> {
->>>>>>> 068127a4
     observability::test_run().ok();
     // setup some data thats in the scratch
     let env = test_cell_env();
@@ -255,13 +240,8 @@
     Ok(())
 }
 
-<<<<<<< HEAD
-#[tokio::test(threaded_scheduler)]
-async fn links_local_return() -> DatabaseResult<()> {
-=======
-#[tokio::test]
+#[tokio::test(threaded_scheduler)]
 async fn links_local_return() -> SourceChainResult<()> {
->>>>>>> 068127a4
     // setup some data thats in the scratch
     let env = test_cell_env();
     let dbs = env.dbs().await?;
@@ -309,13 +289,8 @@
     Ok(())
 }
 
-<<<<<<< HEAD
-#[tokio::test(threaded_scheduler)]
-async fn links_cache_return() -> DatabaseResult<()> {
-=======
-#[tokio::test]
+#[tokio::test(threaded_scheduler)]
 async fn links_cache_return() -> SourceChainResult<()> {
->>>>>>> 068127a4
     observability::test_run().ok();
     // setup some data thats in the scratch
     let env = test_cell_env();
