--- conflicted
+++ resolved
@@ -71,12 +71,8 @@
     /// no init failed but some zome has unresolved dependencies
     /// ZomeName is the first zome that has unresolved dependencies
     /// Vec<EntryHash> is the list of all missing dependency addresses
-<<<<<<< HEAD
+    // TODO: MD: this is probably unnecessary
     UnresolvedDependencies(ZomeName, Vec<AnyDhtHash>),
-=======
-    // TODO: MD: this is probably unnecessary
-    UnresolvedDependencies(ZomeName, Vec<EntryHash>),
->>>>>>> 744dca82
 }
 
 impl From<Vec<(ZomeName, InitCallbackResult)>> for InitResult {
