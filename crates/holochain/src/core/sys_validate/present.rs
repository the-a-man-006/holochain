--- conflicted
+++ resolved
@@ -1,13 +1,8 @@
 //! Functions for checking the presence of data
 //! either being held locally or existing on the DHT
 use super::*;
-<<<<<<< HEAD
 use crate::core::validation::{CheckLevel, Dependency};
-use holochain_p2p::HolochainP2pCell;
-=======
-use crate::core::workflow::sys_validation_workflow::types::{CheckLevel, Dependency};
 use holochain_p2p::HolochainP2pCellT;
->>>>>>> efd43069
 
 macro_rules! check_holding {
     ($f:ident, $($hash:expr),+ => $dep:ident, $($ws:expr),+ ) => {{
