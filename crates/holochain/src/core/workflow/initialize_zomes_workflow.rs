use super::{
    error::WorkflowResult, unsafe_call_zome_workspace::UnsafeCallZomeWorkspace, CallZomeWorkspace,
};
use crate::core::{
    queue_consumer::OneshotWriter,
    ribosome::{
        guest_callback::init::{InitHostAccess, InitInvocation, InitResult},
        RibosomeT,
    },
    state::workspace::{Workspace, WorkspaceResult},
};
use derive_more::Constructor;
use holochain_keystore::KeystoreSender;
use holochain_p2p::HolochainP2pCell;
use holochain_state::buffer::BufferedStore;
use holochain_state::prelude::{EnvironmentRead, GetDb, Writer};
use holochain_types::dna::DnaDef;
use holochain_zome_types::header::builder;
use tracing::*;

#[derive(Constructor, Debug)]
pub struct InitializeZomesWorkflowArgs<Ribosome: RibosomeT> {
    pub dna_def: DnaDef,
    pub ribosome: Ribosome,
}

#[instrument(skip(network, keystore, workspace, writer))]
pub async fn initialize_zomes_workflow<'env, Ribosome: RibosomeT>(
    mut workspace: InitializeZomesWorkspace,
    network: HolochainP2pCell,
    keystore: KeystoreSender,
    writer: OneshotWriter,
    args: InitializeZomesWorkflowArgs<Ribosome>,
) -> WorkflowResult<InitResult> {
    let result = initialize_zomes_workflow_inner(&mut workspace, network, keystore, args).await?;

    // --- END OF WORKFLOW, BEGIN FINISHER BOILERPLATE ---

    // commit the workspace
    writer
        .with_writer(|writer| Ok(workspace.flush_to_txn(writer)?))
        .await?;

    Ok(result)
}

async fn initialize_zomes_workflow_inner<'env, Ribosome: RibosomeT>(
    workspace: &mut InitializeZomesWorkspace,
    network: HolochainP2pCell,
    keystore: KeystoreSender,
    args: InitializeZomesWorkflowArgs<Ribosome>,
) -> WorkflowResult<InitResult> {
    let InitializeZomesWorkflowArgs { dna_def, ribosome } = args;
    // Call the init callback
    let result = {
        // TODO: We need a better solution then re-using the CallZomeWorkspace (i.e. ghost actor)
        let (_g, raw_workspace) = UnsafeCallZomeWorkspace::from_mut(&mut workspace.0);
        let host_access = InitHostAccess::new(raw_workspace, keystore, network);
        let invocation = InitInvocation { dna_def };
        ribosome.run_init(host_access, invocation)?
    };

    // Insert the init marker
    workspace
        .0
        .source_chain
        .put(builder::InitZomesComplete {}, None)
        .await?;

    Ok(result)
}

// TODO: why pub? -MD
pub struct InitializeZomesWorkspace(pub(crate) CallZomeWorkspace);

impl InitializeZomesWorkspace {
    #[allow(dead_code)]
    /// Constructor
    pub async fn new(env: EnvironmentRead, dbs: &impl GetDb) -> WorkspaceResult<Self> {
        Ok(Self(CallZomeWorkspace::new(env, dbs).await?))
    }
}

impl Workspace for InitializeZomesWorkspace {
    fn flush_to_txn(self, writer: &mut Writer) -> WorkspaceResult<()> {
        self.0.source_chain.into_inner().flush_to_txn(writer)?;
        self.0.meta.flush_to_txn(writer)?;
        self.0.cache_cas.flush_to_txn(writer)?;
        self.0.cache_meta.flush_to_txn(writer)?;
        Ok(())
    }
}

#[cfg(test)]
pub mod tests {
    use super::*;
    use crate::core::ribosome::MockRibosomeT;
    use crate::core::workflow::fake_genesis;
    use crate::fixt::DnaDefFixturator;
    use crate::fixt::KeystoreSenderFixturator;
    use fixt::prelude::*;
    use fixt::Unpredictable;
    use holochain_p2p::HolochainP2pCellFixturator;
    use holochain_state::test_utils::test_cell_env;
    use holochain_zome_types::Header;
    use matches::assert_matches;

    #[tokio::test(threaded_scheduler)]
    async fn adds_init_marker() {
        let env = test_cell_env();
        let dbs = env.dbs().await;
<<<<<<< HEAD

=======
>>>>>>> 80957390
        let mut workspace = InitializeZomesWorkspace(
            CallZomeWorkspace::new(env.clone().into(), &dbs)
                .await
                .unwrap(),
        );
        let mut ribosome = MockRibosomeT::new();

        // Setup the ribosome mock
        ribosome
            .expect_run_init()
            .returning(move |_workspace, _invocation| Ok(InitResult::Pass));

        // Genesis
        fake_genesis(&mut workspace.0.source_chain).await.unwrap();

        let dna_def = DnaDefFixturator::new(Unpredictable).next().unwrap();

        let args = InitializeZomesWorkflowArgs { ribosome, dna_def };
        let keystore = fixt!(KeystoreSender);
        let network = fixt!(HolochainP2pCell);
        initialize_zomes_workflow_inner(&mut workspace, network, keystore, args)
            .await
            .unwrap();

        // Check init is added to the workspace
        assert_matches!(
            *workspace
                .0
                .source_chain
                .get_at_index(3)
                .await
                .unwrap()
                .unwrap()
                .header(),
            Header::InitZomesComplete(_)
        );
    }
}<|MERGE_RESOLUTION|>--- conflicted
+++ resolved
@@ -109,10 +109,6 @@
     async fn adds_init_marker() {
         let env = test_cell_env();
         let dbs = env.dbs().await;
-<<<<<<< HEAD
-
-=======
->>>>>>> 80957390
         let mut workspace = InitializeZomesWorkspace(
             CallZomeWorkspace::new(env.clone().into(), &dbs)
                 .await
