use super::{WorkflowEffects, WorkflowError, WorkflowResult};
use crate::{conductor::api::CellConductorApiT, core::state::workspace::GenesisWorkspace};
use holochain_types::{
    chain_header::{ChainElement, ChainHeader},
    dna::Dna,
    entry::Entry,
    header,
    prelude::*,
    signature::Signature,
};

/// Initialize the source chain with the initial entries:
/// - Dna
/// - AgentId
/// - CapTokenGrant
///
/// FIXME: understand the details of actually getting the DNA
/// FIXME: creating entries in the config db
pub async fn genesis(
    mut workspace: GenesisWorkspace<'_>,
    api: impl CellConductorApiT,
    dna: Dna,
    agent_hash: AgentHash,
) -> WorkflowResult<GenesisWorkspace<'_>> {
    // TODO: this is a placeholder for a real DPKI request to show intent
    if api
        .dpki_request("is_agent_hash_valid".into(), agent_hash.to_string())
        .await?
        == "INVALID"
    {
        return Err(WorkflowError::AgentInvalid(agent_hash.clone()));
    }

<<<<<<< HEAD
    // create a DNA chain element and add it directly to the store
    let dna_header = ChainHeader::Dna(header::Dna {
        timestamp: chrono::Utc::now().timestamp().into(),
        author: agent_hash.clone(),
        hash: dna.dna_hash(),
    });
    //FIXME: real signature.
    // FIXME we store the dna to the private store on genesis
    let element = ChainElement::new(Signature::fake(), dna_header.clone(), None);
    workspace.source_chain.put_element(element)?;

    // create a agent chain element and add it directly to the store
    let agent_header = ChainHeader::EntryCreate(header::EntryCreate {
        timestamp: chrono::Utc::now().timestamp().into(),
        author: agent_hash.clone(),
        prev_header: dna_header.hash(),
        entry_type: header::EntryType::AgentKey,
        entry_address: agent_hash.clone().into(),
    });
    //FIXME: real signature.
    let element = ChainElement::new(
        Signature::fake(),
        agent_header,
        Some(Entry::AgentKey(agent_hash)),
    );
    workspace.source_chain.put_element(element)?;
=======
    workspace
        .source_chain
        .put_entry(Entry::Dna(Box::new(dna)), &agent_hash)
        .await?;
    workspace
        .source_chain
        .put_entry(Entry::AgentKey(agent_hash.clone()), &agent_hash)
        .await?;
>>>>>>> dba32bc9

    Ok(WorkflowEffects {
        workspace,
        triggers: Default::default(),
        signals: Default::default(),
        callbacks: Default::default(),
    })
}

#[cfg(test)]
mod tests {

    use super::genesis;
    use crate::{
        conductor::api::MockCellConductorApi,
        core::{
            state::{
                source_chain::SourceChain,
                workspace::{GenesisWorkspace, Workspace},
            },
            workflow::WorkflowError,
        },
    };
    use fallible_iterator::FallibleIterator;
    use holochain_state::{env::*, test_utils::test_cell_env};
    use holochain_types::{
        chain_header::ChainHeader,
        header, observability,
        test_utils::{fake_agent_hash, fake_dna},
    };
    //use tracing::*;
    // use std::convert::TryFrom;

    #[tokio::test]
    async fn genesis_initializes_source_chain() -> Result<(), anyhow::Error> {
        observability::test_run()?;
        let arc = test_cell_env();
        let env = arc.guard().await;
        let dbs = arc.dbs().await?;
        let dna = fake_dna("a");
        let agent_hash = fake_agent_hash("a");

        {
            let reader = env.reader()?;
            let workspace = GenesisWorkspace::new(&reader, &dbs)?;
            let mut api = MockCellConductorApi::new();
            api.expect_sync_dpki_request()
                .returning(|_, _| Ok("mocked dpki request response".to_string()));
            let fx = genesis(workspace, api, dna.clone(), agent_hash.clone()).await?;
            let writer = env.writer()?;
            fx.workspace.commit_txn(writer)?;
        }

        env.with_reader(|reader| {
            let source_chain = SourceChain::new(&reader, &dbs)?;
            assert_eq!(source_chain.agent_hash()?, agent_hash);
            source_chain.chain_head().expect("chain head should be set");
            let hashes: Vec<_> = source_chain
                .iter_back()
                .map(|h| {
                    Ok(match h.header {
                        ChainHeader::Dna(header::Dna { .. }) => "Dna",
                        ChainHeader::LinkAdd(header::LinkAdd { .. }) => "LinkAdd",
                        ChainHeader::LinkRemove(header::LinkRemove { .. }) => "LinkRemove",
                        ChainHeader::EntryDelete(header::EntryDelete { .. }) => "EntryDelete",
                        ChainHeader::ChainClose(header::ChainClose { .. }) => "ChainClose",
                        ChainHeader::ChainOpen(header::ChainOpen { .. }) => "ChainOpen",
                        ChainHeader::EntryCreate(header::EntryCreate { .. }) => "EntryCreate",
                        ChainHeader::EntryUpdate(header::EntryUpdate { .. }) => "EntryUpdate",
                    })
                })
                .collect()
                .unwrap();
            assert_eq!(hashes, vec!["EntryCreate", "Dna"]);
            Result::<_, WorkflowError>::Ok(())
        })?;
        Ok(())
    }
}

/* TODO: make doc-able

Called from:

 - Conductor upon first ACTIVATION of an installed DNA (trace: follow)



Parameters (expected types/structures):

- DNA hash to pull from path to file (or HCHC [FUTURE] )

- AgentID [SEEDLING] (already registered in DeepKey [LEAPFROG])

- Membrane Access Payload (optional invitation code / to validate agent join) [possible for LEAPFROG]



Data X (data & structure) from Store Y:

- Get DNA from HCHC by DNA hash

- or Get DNA from filesystem by filename



----

Functions / Workflows:

- check that agent key is valid [MOCKED dpki] (via real dpki [LEAPFROG])

- retrieve DNA from file path [in the future from HCHC]

- initialize lmdb environment and dbs, save to conductor runtime config.

- commit DNA entry (w/ special enum header with NULL  prev_header)

- commit CapToken Grant for author (agent key) (w/ normal header)



    fn commit_DNA

    fn produce_header



Examples / Tests / Acceptance Criteria:

- check hash of DNA =



----



Persisted X Changes to Store Y (data & structure):

- source chain HEAD 2 new headers

- CAS commit headers and genesis entries: DNA & Author Capabilities Grant (Agent Key)



- bootstrapped peers from attempt to publish key and join network



Spawned Tasks (don't wait for result -signals/log/tracing=follow):

- ZomeCall:init (for processing app initialization with bridges & networking)

- DHT transforms of genesis entries in CAS



Returned Results (type & structure):

- None
*/<|MERGE_RESOLUTION|>--- conflicted
+++ resolved
@@ -1,12 +1,12 @@
 use super::{WorkflowEffects, WorkflowError, WorkflowResult};
 use crate::{conductor::api::CellConductorApiT, core::state::workspace::GenesisWorkspace};
+use holochain_keystore::Signature;
 use holochain_types::{
     chain_header::{ChainElement, ChainHeader},
     dna::Dna,
     entry::Entry,
     header,
     prelude::*,
-    signature::Signature,
 };
 
 /// Initialize the source chain with the initial entries:
@@ -31,7 +31,6 @@
         return Err(WorkflowError::AgentInvalid(agent_hash.clone()));
     }
 
-<<<<<<< HEAD
     // create a DNA chain element and add it directly to the store
     let dna_header = ChainHeader::Dna(header::Dna {
         timestamp: chrono::Utc::now().timestamp().into(),
@@ -40,7 +39,10 @@
     });
     //FIXME: real signature.
     // FIXME we store the dna to the private store on genesis
-    let element = ChainElement::new(Signature::fake(), dna_header.clone(), None);
+    //let signature = agent_hash.sign(&keystore, &dan.into_serialized_bytes()?).await?;
+    let fake_signature = Signature(vec![0; 32]);
+
+    let element = ChainElement::new(fake_signature.clone(), dna_header.clone(), None);
     workspace.source_chain.put_element(element)?;
 
     // create a agent chain element and add it directly to the store
@@ -53,21 +55,11 @@
     });
     //FIXME: real signature.
     let element = ChainElement::new(
-        Signature::fake(),
+        fake_signature,
         agent_header,
         Some(Entry::AgentKey(agent_hash)),
     );
     workspace.source_chain.put_element(element)?;
-=======
-    workspace
-        .source_chain
-        .put_entry(Entry::Dna(Box::new(dna)), &agent_hash)
-        .await?;
-    workspace
-        .source_chain
-        .put_entry(Entry::AgentKey(agent_hash.clone()), &agent_hash)
-        .await?;
->>>>>>> dba32bc9
 
     Ok(WorkflowEffects {
         workspace,
