--- conflicted
+++ resolved
@@ -11,7 +11,6 @@
     query::{Activity, AgentActivity, ChainHead, ChainQueryFilter, ChainStatus, HighestObserved},
     ZomeCallResponse,
 };
-use holochain_zome_types::ZomeCallResponse;
 use matches::assert_matches;
 
 use crate::{
@@ -27,16 +26,12 @@
     core::state::source_chain::SourceChain, test_utils::conductor_setup::ConductorTestData,
 };
 
-<<<<<<< HEAD
-=======
 const NUM_COMMITS: usize = 10;
->>>>>>> 6a7565d4
 // Check if the correct number of ops are integrated
 // every 100 ms for a maximum of 10 seconds but early exit
 // if they are there.
 const NUM_ATTEMPTS: usize = 100;
 const DELAY_PER_ATTEMPT: std::time::Duration = std::time::Duration::from_millis(100);
-const NUM_COMMITS: usize = 1;
 
 #[tokio::test(threaded_scheduler)]
 async fn get_validation_package_test() {
@@ -53,7 +48,6 @@
     let alice_cell_id = &alice_call_data.cell_id;
     let alice_agent_id = alice_cell_id.agent_pubkey();
 
-<<<<<<< HEAD
     // Helper to get header hashed
     let get_header = {
         let env = alice_call_data.env.clone();
@@ -67,11 +61,8 @@
                 .0
         }
     };
-=======
+
     let header_hash = commit_some_data("create_entry", &alice_call_data, &handle).await;
->>>>>>> 6a7565d4
-
-    let header_hash = commit_some_data("create_entry", &alice_call_data).await;
 
     // Expecting every header from the latest to the beginning
     let alice_source_chain = SourceChain::public_only(alice_call_data.env.clone().into()).unwrap();
@@ -500,7 +491,6 @@
     ConductorTestData::shutdown_conductor(handle).await;
 }
 
-<<<<<<< HEAD
 #[tokio::test(threaded_scheduler)]
 async fn get_custom_package_test() {
     observability::test_run().ok();
@@ -602,14 +592,11 @@
     ConductorTestData::shutdown_conductor(handle).await;
 }
 
-async fn commit_some_data(call: &'static str, alice_call_data: &ConductorCallData) -> HeaderHash {
-=======
 async fn commit_some_data(
     call: &str,
     alice_call_data: &ConductorCallData,
     handle: &ConductorHandle,
 ) -> HeaderHash {
->>>>>>> 6a7565d4
     let mut header_hash = None;
     // Commit 5 entries
     for _ in 0..NUM_COMMITS {
