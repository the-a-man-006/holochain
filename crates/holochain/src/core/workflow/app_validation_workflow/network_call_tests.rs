use std::convert::TryInto;

use fallible_iterator::FallibleIterator;
use hdk3::prelude::{Element, ValidationPackage};
use holo_hash::HeaderHash;
use holochain_p2p::HolochainP2pCellT;
use holochain_types::chain::AgentActivityExt;
use holochain_wasm_test_utils::TestWasm;
use holochain_zome_types::query::{AgentActivity, ChainQueryFilter};

use crate::{
    core::state::cascade::Cascade,
    core::state::cascade::DbPairMut,
    core::state::element_buf::ElementBuf,
    core::state::metadata::MetadataBuf,
    test_utils::{
        conductor_setup::ConductorCallData, host_fn_api::*, new_invocation, wait_for_integration,
    },
};
use crate::{
    core::state::source_chain::SourceChain, test_utils::conductor_setup::ConductorTestData,
};

<<<<<<< HEAD
const NUM_COMMITS: usize = 1;
=======
// Check if the correct number of ops are integrated
// every 100 ms for a maximum of 10 seconds but early exit
// if they are there.
const NUM_ATTEMPTS: usize = 100;
const DELAY_PER_ATTEMPT: std::time::Duration = std::time::Duration::from_millis(100);
>>>>>>> aee26921

#[tokio::test(threaded_scheduler)]
async fn get_validation_package_test() {
    observability::test_run().ok();

    let zomes = vec![TestWasm::Create];
    let conductor_test = ConductorTestData::new(zomes, false).await;
    let ConductorTestData {
        __tmpdir,
        handle,
        mut alice_call_data,
        ..
    } = conductor_test;
    let alice_cell_id = &alice_call_data.cell_id;
    let alice_agent_id = alice_cell_id.agent_pubkey();

    let header_hash = commit_some_data("create_entry", &alice_call_data).await;

    let validation_package = alice_call_data
        .network
        .get_validation_package(alice_agent_id.clone(), header_hash.clone())
        .await
        .unwrap();

    // Expecting every header from the latest to the beginning
    let alice_source_chain = SourceChain::public_only(alice_call_data.env.clone().into()).unwrap();
    let alice_authored = alice_source_chain.elements();
    let expected_package = alice_source_chain
        .iter_back()
        .filter_map(|shh| alice_authored.get_element(shh.header_address()))
        .collect::<Vec<_>>()
        .unwrap();
    let expected_package = Some(ValidationPackage::new(expected_package)).into();
    assert_eq!(validation_package, expected_package);

    // What happens if we commit a private entry?
    let header_hash_priv = commit_some_data("create_priv_msg", &alice_call_data).await;

    // Check we still get the last package with new commits
    let validation_package = alice_call_data
        .network
        .get_validation_package(alice_agent_id.clone(), header_hash)
        .await
        .unwrap();
    assert_eq!(validation_package, expected_package);

    // Get the package for the private entry, this is still full chain
    let alice_source_chain = SourceChain::public_only(alice_call_data.env.clone().into()).unwrap();
    let alice_authored = alice_source_chain.elements();
    let validation_package = alice_call_data
        .network
        .get_validation_package(alice_agent_id.clone(), header_hash_priv)
        .await
        .unwrap();

    let expected_package = alice_source_chain
        .iter_back()
        .filter_map(|shh| alice_authored.get_element(shh.header_address()))
        .collect::<Vec<_>>()
        .unwrap();

    let expected_package = Some(ValidationPackage::new(expected_package)).into();
    assert_eq!(validation_package, expected_package);

    // Test sub chain package

    // Commit some entries with sub chain requirements
    let header_hash = commit_some_data("create_msg", &alice_call_data).await;

    // Get the entry type
    let entry_type = alice_source_chain
        .get_element(&header_hash)
        .unwrap()
        .expect("Alice should have the entry in their authored because they just committed")
        .header()
        .entry_data()
        .unwrap()
        .1
        .clone();

    let validation_package = alice_call_data
        .network
        .get_validation_package(alice_agent_id.clone(), header_hash)
        .await
        .unwrap();

    // Expecting all the elements that match this entry type from the latest to the start
    let alice_source_chain = SourceChain::public_only(alice_call_data.env.clone().into()).unwrap();
    let alice_authored = alice_source_chain.elements();
    let expected_package = alice_source_chain
        .iter_back()
        .filter_map(|shh| alice_authored.get_element(shh.header_address()))
        .filter_map(|el| {
            Ok(el.header().entry_type().cloned().and_then(|et| {
                if et == entry_type {
                    Some(el)
                } else {
                    None
                }
            }))
        })
        .collect::<Vec<_>>()
        .unwrap();

    let expected_package = Some(ValidationPackage::new(expected_package)).into();
    assert_eq!(validation_package, expected_package);

    ConductorTestData::shutdown_conductor(handle).await;
}

#[tokio::test(threaded_scheduler)]
async fn get_agent_activity_test() {
    observability::test_run().ok();

    let zomes = vec![TestWasm::Create];
    let conductor_test = ConductorTestData::new(zomes, false).await;
    let ConductorTestData {
        __tmpdir,
        handle,
        mut alice_call_data,
        ..
    } = conductor_test;
    let alice_cell_id = &alice_call_data.cell_id;
    let alice_agent_id = alice_cell_id.agent_pubkey();
    let alice_env = alice_call_data.env.clone();

    // Helper for getting expected data
    let get_expected = || {
        let alice_source_chain = SourceChain::public_only(alice_env.clone().into()).unwrap();
        let expected_activity = alice_source_chain
            .iter_back()
            .collect::<Vec<_>>()
            .unwrap()
            .into_iter()
            .rev()
            .collect();
        AgentActivity::valid(expected_activity, alice_agent_id.clone())
    };

    commit_some_data("create_entry", &alice_call_data).await;

    alice_call_data.triggers.produce_dht_ops.trigger();

    // 3 ops per commit, 5 commits plus 7 for genesis
<<<<<<< HEAD
    let mut expected_count = NUM_COMMITS * 3 + 7;
=======
    let mut expected_count = 3 * 1 + 7;
>>>>>>> aee26921

    wait_for_integration(
        &alice_call_data.env,
        expected_count,
        NUM_ATTEMPTS,
        DELAY_PER_ATTEMPT.clone(),
    )
    .await;

    let mut agent_activity = alice_call_data
        .network
        .get_agent_activity(
            alice_agent_id.clone(),
            ChainQueryFilter::new(),
            Default::default(),
        )
        .await
        .unwrap();
    let agent_activity = agent_activity
        .pop()
        .expect("Failed to get any activity from alice");

    // Expecting every header from the latest to the beginning
    let expected_activity = get_expected();
    assert_eq!(agent_activity, expected_activity);

    let mut element_cache = ElementBuf::cache(alice_call_data.env.clone().into()).unwrap();
    let mut meta_cache = MetadataBuf::cache(alice_call_data.env.clone().into()).unwrap();
    let cache_data = DbPairMut::new(&mut element_cache, &mut meta_cache);
    let mut cascade = Cascade::empty()
        .with_cache(cache_data)
        .with_network(alice_call_data.network.clone());

    // Call the cascade without entries and check we get the headers
    let agent_activity = cascade
        .get_agent_activity(
            alice_agent_id.clone(),
            ChainQueryFilter::new(),
            Default::default(),
        )
        .await
        .expect("Failed to get any activity from alice");

    let expected_activity: Vec<_> = get_expected()
        .activity
        .into_iter()
        .map(|a| Element::new(a.header, None))
        .collect();

    assert_eq!(agent_activity, expected_activity);

    // Call the cascade and check we can get the entries as well
    // Parallel gets to the same agent can overwhelm them so we
    // need to try a few time
    let mut agent_activity = None;
    for _ in 0..100 {
        let r = cascade
            .get_agent_activity(
                alice_agent_id.clone(),
                ChainQueryFilter::new().include_entries(true),
                Default::default(),
            )
            .await
            .expect("Failed to get any activity from alice");
        if !r.is_empty() {
            agent_activity = Some(r);
            break;
        }
        tokio::time::delay_for(std::time::Duration::from_millis(100)).await;
    }
    let agent_activity = agent_activity.expect("Failed to get any activity from alice");

    let alice_source_chain = SourceChain::public_only(alice_call_data.env.clone().into()).unwrap();
    let expected_activity: Vec<_> = get_expected()
        .activity
        .into_iter()
        // We are expecting the full elements with entries
        .filter_map(|a| {
            alice_source_chain
                .get_element(a.header.header_address())
                .unwrap()
        })
        .collect();
    assert_eq!(agent_activity, expected_activity);

    // Commit private messages
    commit_some_data("create_priv_msg", &alice_call_data).await;

    alice_call_data.triggers.produce_dht_ops.trigger();

<<<<<<< HEAD
    expected_count += NUM_COMMITS * 2;
=======
    expected_count += 2 * 1;
>>>>>>> aee26921
    wait_for_integration(
        &alice_call_data.env,
        expected_count,
        NUM_ATTEMPTS,
        DELAY_PER_ATTEMPT.clone(),
    )
    .await;

    let mut agent_activity = alice_call_data
        .network
        .get_agent_activity(
            alice_agent_id.clone(),
            ChainQueryFilter::new(),
            Default::default(),
        )
        .await
        .unwrap();
    let agent_activity = agent_activity
        .pop()
        .expect("Failed to get any activity from alice");

    // Expecting every header from the latest to the beginning
    let expected_activity = get_expected();
    assert_eq!(agent_activity, expected_activity);

    // Commit messages
    let header_hash = commit_some_data("create_msg", &alice_call_data).await;

    // Get the entry type
    let alice_source_chain = SourceChain::public_only(alice_call_data.env.clone().into()).unwrap();
    let entry_type = alice_source_chain
        .get_element(&header_hash)
        .unwrap()
        .expect("Alice should have the entry in their authored because they just committed")
        .header()
        .entry_data()
        .unwrap()
        .1
        .clone();

    // Wait for alice to integrate the chain as an authority
    alice_call_data.triggers.produce_dht_ops.trigger();
<<<<<<< HEAD
    expected_count += NUM_COMMITS * 3;
=======
    expected_count += 3 * 1;
>>>>>>> aee26921
    wait_for_integration(
        &alice_call_data.env,
        expected_count,
        NUM_ATTEMPTS,
        DELAY_PER_ATTEMPT.clone(),
    )
    .await;

    // Call alice and get the activity
    let mut agent_activity = alice_call_data
        .network
        .get_agent_activity(
            alice_agent_id.clone(),
            ChainQueryFilter::new().entry_type(entry_type.clone()),
            Default::default(),
        )
        .await
        .unwrap();

    // Pop out alice's response.
    let agent_activity = agent_activity
        .pop()
        .expect("Failed to get any activity from alice");

    // This time we expect only activity that matches the entry type
    let mut expected_activity = get_expected();
    let activity = expected_activity
        .activity
        .iter()
        .filter(|a| {
            a.header()
                .entry_type()
                .map(|et| *et == entry_type)
                .unwrap_or(false)
        })
        .cloned()
        .collect();
    expected_activity.activity = activity;

    assert_eq!(agent_activity, expected_activity);

    ConductorTestData::shutdown_conductor(handle).await;
}

async fn commit_some_data(call: &'static str, alice_call_data: &ConductorCallData) -> HeaderHash {
    let mut header_hash = None;
<<<<<<< HEAD
    // Commit 5 entries
    for _ in 0..NUM_COMMITS {
=======
    // Commit entires
    for _ in 0..1 {
>>>>>>> aee26921
        let invocation =
            new_invocation(&alice_call_data.cell_id, call, (), TestWasm::Create).unwrap();
        header_hash = Some(
            call_zome_direct(
                &alice_call_data.env,
                alice_call_data.call_data(TestWasm::Create),
                invocation,
            )
            .await
            .try_into()
            .unwrap(),
        );
    }
    header_hash.unwrap()
}<|MERGE_RESOLUTION|>--- conflicted
+++ resolved
@@ -21,15 +21,12 @@
     core::state::source_chain::SourceChain, test_utils::conductor_setup::ConductorTestData,
 };
 
-<<<<<<< HEAD
 const NUM_COMMITS: usize = 1;
-=======
 // Check if the correct number of ops are integrated
 // every 100 ms for a maximum of 10 seconds but early exit
 // if they are there.
 const NUM_ATTEMPTS: usize = 100;
 const DELAY_PER_ATTEMPT: std::time::Duration = std::time::Duration::from_millis(100);
->>>>>>> aee26921
 
 #[tokio::test(threaded_scheduler)]
 async fn get_validation_package_test() {
@@ -174,11 +171,7 @@
     alice_call_data.triggers.produce_dht_ops.trigger();
 
     // 3 ops per commit, 5 commits plus 7 for genesis
-<<<<<<< HEAD
     let mut expected_count = NUM_COMMITS * 3 + 7;
-=======
-    let mut expected_count = 3 * 1 + 7;
->>>>>>> aee26921
 
     wait_for_integration(
         &alice_call_data.env,
@@ -269,11 +262,7 @@
 
     alice_call_data.triggers.produce_dht_ops.trigger();
 
-<<<<<<< HEAD
     expected_count += NUM_COMMITS * 2;
-=======
-    expected_count += 2 * 1;
->>>>>>> aee26921
     wait_for_integration(
         &alice_call_data.env,
         expected_count,
@@ -316,11 +305,7 @@
 
     // Wait for alice to integrate the chain as an authority
     alice_call_data.triggers.produce_dht_ops.trigger();
-<<<<<<< HEAD
     expected_count += NUM_COMMITS * 3;
-=======
-    expected_count += 3 * 1;
->>>>>>> aee26921
     wait_for_integration(
         &alice_call_data.env,
         expected_count,
@@ -367,13 +352,8 @@
 
 async fn commit_some_data(call: &'static str, alice_call_data: &ConductorCallData) -> HeaderHash {
     let mut header_hash = None;
-<<<<<<< HEAD
     // Commit 5 entries
     for _ in 0..NUM_COMMITS {
-=======
-    // Commit entires
-    for _ in 0..1 {
->>>>>>> aee26921
         let invocation =
             new_invocation(&alice_call_data.cell_id, call, (), TestWasm::Create).unwrap();
         header_hash = Some(
