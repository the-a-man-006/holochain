use super::*;
use fixt::prelude::*;
use holochain_state::test_utils::TestEnvironment;
use holochain_types::{dht_op::DhtOp, fixt::*};

#[tokio::test(threaded_scheduler)]
async fn incoming_ops_to_limbo() {
    let TestEnvironment { env, tmpdir: _t } = holochain_state::test_utils::test_cell_env();
    let (sys_validation_trigger, mut rx) = TriggerSender::new();
    let op = DhtOp::RegisterAgentActivity(fixt!(Signature), fixt!(Header));
    let op_light = op.to_light().await;
    let hash = DhtOpHash::with_data(&op).await;
    let ops = vec![(hash.clone(), op.clone())];

    incoming_dht_ops_workflow(&env, sys_validation_trigger.clone(), ops)
        .await
        .unwrap();
    rx.listen().await.unwrap();

<<<<<<< HEAD
    let env_ref = env.guard();
    let workspace = IncomingDhtOpsWorkspace::new(env.clone().into(), &env_ref).unwrap();
    let r = workspace.validation_limbo.get(&hash).unwrap().unwrap();
    assert_eq!(r.op, op_light);
=======
    let workspace = IncomingDhtOpsWorkspace::new(env.clone().into()).unwrap();
    let r = workspace.validation_limbo.get(&hash).unwrap().unwrap();
    assert_eq!(r.op, op);
>>>>>>> 8f0e3a56
}<|MERGE_RESOLUTION|>--- conflicted
+++ resolved
@@ -17,14 +17,7 @@
         .unwrap();
     rx.listen().await.unwrap();
 
-<<<<<<< HEAD
-    let env_ref = env.guard();
-    let workspace = IncomingDhtOpsWorkspace::new(env.clone().into(), &env_ref).unwrap();
+    let workspace = IncomingDhtOpsWorkspace::new(env.clone().into()).unwrap();
     let r = workspace.validation_limbo.get(&hash).unwrap().unwrap();
     assert_eq!(r.op, op_light);
-=======
-    let workspace = IncomingDhtOpsWorkspace::new(env.clone().into()).unwrap();
-    let r = workspace.validation_limbo.get(&hash).unwrap().unwrap();
-    assert_eq!(r.op, op);
->>>>>>> 8f0e3a56
 }