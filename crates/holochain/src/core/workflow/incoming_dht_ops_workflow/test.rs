use super::*;
use fixt::prelude::*;
use holochain_state::test_utils::TestEnvironment;
use holochain_types::{dht_op::DhtOp, fixt::*};

#[tokio::test(threaded_scheduler)]
async fn incoming_ops_to_limbo() {
    let TestEnvironment { env, tmpdir: _t } = holochain_state::test_utils::test_cell_env();
    let (sys_validation_trigger, mut rx) = TriggerSender::new();
    let op = DhtOp::RegisterAgentActivity(fixt!(Signature), fixt!(Header));
    let hash = DhtOpHash::with_data(&op).await;
    let ops = vec![(hash.clone(), op.clone())];

    incoming_dht_ops_workflow(&env, sys_validation_trigger.clone(), ops)
        .await
        .unwrap();
    rx.listen().await.unwrap();

    let env_ref = env.guard().await;
<<<<<<< HEAD

=======
>>>>>>> 80957390
    let workspace = IncomingDhtOpsWorkspace::new(env.clone().into(), &env_ref).unwrap();
    let r = workspace
        .validation_limbo
        .get(&hash)
        .await
        .unwrap()
        .unwrap();
    assert_eq!(r.op, op);
}<|MERGE_RESOLUTION|>--- conflicted
+++ resolved
@@ -17,10 +17,6 @@
     rx.listen().await.unwrap();
 
     let env_ref = env.guard().await;
-<<<<<<< HEAD
-
-=======
->>>>>>> 80957390
     let workspace = IncomingDhtOpsWorkspace::new(env.clone().into(), &env_ref).unwrap();
     let r = workspace
         .validation_limbo
