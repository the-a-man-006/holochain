[package]
name = "holochain_2020"
version = "0.0.1"
description = "Holochain, a framework for distributed applications"
license = "GPL-3.0-only"
homepage = "https://github.com/Holo-host/holochain-2020"
documentation = "https://github.com/Holo-host/holochain-2020"
authors = ["Holochain Core Dev Team <devcore@holochain.org>"]
edition = "2018"

[dependencies]
async-trait = "0.1.24"
crossbeam-channel = "0.4.0"
hcid = "0.0.6"
futures = "0.3.1"
sx_state = { path = "../state" }
sx_types = { path = "../types" }
holochain_websocket = { path = "../websocket" }
sx_zome_types = { path = "../zome_types" }
serde = { version = "1.0.104", features = ["derive"] }
serde_json = { version = "1.0.51", features = ["preserve_order"] }
shrinkwraprs = "0.3.0"
structopt = "0.3.11"
holochain_common = "0.0.43-alpha3"
fallible-iterator = "0.2.0"
thiserror = "1.0.10"
lazy_static = "1.4.0"
chrono = "0.4.6"
tempdir = "0.3.7"
mockall = "0.6.0"
tokio = { version = "0.2.11", features = ["full"] }
owning_ref = "0.4.1"
anyhow = "1.0.26"
parking_lot = "0.10.0"
toml = "0.5.6"
petgraph = "0.5.0"
boolinator = "2.4.0"
base64 = "0.10.1"
tracing = "=0.1.13"
tracing-futures = "0.2.3"
holochain_wasmer_host = "=0.0.24"
holochain_serialized_bytes = "=0.0.38"
url = "1.7.2"
url2 = "0.0.5"
url_serde = "0.2.0"
derive_more = "0.99.3"
directories = "2.0.2"
human-panic = "1.0.3"
num_cpus = "1.8"
<<<<<<< HEAD
holo_hash = { path = "../holo_hash" }
=======
uuid = { version = "0.7", features = ["serde", "v4"] }
>>>>>>> d06acd83

[dev-dependencies]
anyhow = "1.0.26"
# TODO This is super old and recommend using assert_cmd
assert_cli = "0.6.3"
assert_cmd = "1.0.1"
sx_wasm_test_utils = { path = "../test_utils/wasm" }
test_wasm_common = { path = "../test_utils/wasm_common" }
maplit = "1.0.2"
matches = "0.1.8"

[lib]
name = "holochain_2020"
path = "src/lib.rs"

[[bin]]
name = "holochain-2020"
path = "src/bin/holochain/main.rs"<|MERGE_RESOLUTION|>--- conflicted
+++ resolved
@@ -47,11 +47,8 @@
 directories = "2.0.2"
 human-panic = "1.0.3"
 num_cpus = "1.8"
-<<<<<<< HEAD
 holo_hash = { path = "../holo_hash" }
-=======
 uuid = { version = "0.7", features = ["serde", "v4"] }
->>>>>>> d06acd83
 
 [dev-dependencies]
 anyhow = "1.0.26"
