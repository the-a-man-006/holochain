--- conflicted
+++ resolved
@@ -53,14 +53,9 @@
 anyhow = "1.0.26"
 # TODO This is super old and recommend using assert_cmd
 assert_cli = "0.6.3"
-<<<<<<< HEAD
 assert_cmd = "1.0.1"
-sx_wasm_test_utils = { path = "../../test_utils/wasm" }
-test_wasm_common = { path = "../../test_utils/wasm_common" }
-=======
 sx_wasm_test_utils = { path = "../test_utils/wasm" }
 test_wasm_common = { path = "../test_utils/wasm_common" }
->>>>>>> 32ba25ce
 maplit = "1.0.2"
 matches = "0.1.8"
 
