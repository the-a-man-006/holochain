--- conflicted
+++ resolved
@@ -1,9 +1,13 @@
+use crate::authority;
 use holo_hash::hash_type::AnyDht;
 use holo_hash::AgentPubKey;
 use holo_hash::HasHash;
 use holo_hash::HeaderHash;
 use holochain_p2p::actor;
 use holochain_p2p::HolochainP2pError;
+use holochain_sqlite::db::WriteManager;
+use holochain_sqlite::prelude::DatabaseResult;
+use holochain_state::mutations::insert_op;
 use holochain_state::mutations::set_when_integrated;
 use holochain_state::mutations::update_op_validation_status;
 use holochain_types::activity::AgentActivityResponse;
@@ -16,29 +20,12 @@
 use holochain_types::metadata::MetadataSet;
 use holochain_types::prelude::ValidationPackageResponse;
 use holochain_types::timestamp;
-<<<<<<< HEAD
-use holochain_zome_types::Create;
-use holochain_zome_types::DeterministicGetAgentActivityFilter;
-use holochain_zome_types::Element;
-use holochain_zome_types::Entry;
-use holochain_zome_types::Header;
-=======
->>>>>>> 27906ca9
 use holochain_zome_types::HeaderHashed;
 use holochain_zome_types::QueryFilter;
 use holochain_zome_types::SignedHeader;
 use holochain_zome_types::SignedHeaderHashed;
 use holochain_zome_types::TryInto;
 use holochain_zome_types::ValidationStatus;
-<<<<<<< HEAD
-use holochain_zome_types::{fixt::*, DeterministicGetAgentActivityResponse};
-=======
->>>>>>> 27906ca9
-
-use crate::authority;
-use holochain_sqlite::db::WriteManager;
-use holochain_sqlite::prelude::DatabaseResult;
-use holochain_state::mutations::insert_op;
 
 pub use activity_test_data::*;
 pub use element_test_data::*;
@@ -109,15 +96,9 @@
     async fn get_agent_activity(
         &mut self,
         agent: AgentPubKey,
-<<<<<<< HEAD
-        query: DeterministicGetAgentActivityFilter,
-        options: actor::GetActivityOptions,
-    ) -> actor::HolochainP2pResult<Vec<DeterministicGetAgentActivityResponse>>;
-=======
         query: QueryFilter,
         options: actor::GetActivityOptions,
     ) -> actor::HolochainP2pResult<Vec<AgentActivityResponse<HeaderHash>>>;
->>>>>>> 27906ca9
 
     async fn authority_for_hash(
         &mut self,
@@ -190,15 +171,9 @@
     async fn get_agent_activity(
         &mut self,
         agent: AgentPubKey,
-<<<<<<< HEAD
-        query: DeterministicGetAgentActivityFilter,
-        options: actor::GetActivityOptions,
-    ) -> actor::HolochainP2pResult<Vec<DeterministicGetAgentActivityResponse>> {
-=======
         query: QueryFilter,
         options: actor::GetActivityOptions,
     ) -> actor::HolochainP2pResult<Vec<AgentActivityResponse<HeaderHash>>> {
->>>>>>> 27906ca9
         let mut out = Vec::new();
         for env in &self.envs {
             let r = authority::handle_get_agent_activity(
@@ -310,15 +285,9 @@
     async fn get_agent_activity(
         &mut self,
         agent: AgentPubKey,
-<<<<<<< HEAD
-        query: DeterministicGetAgentActivityFilter,
-        options: actor::GetActivityOptions,
-    ) -> actor::HolochainP2pResult<Vec<DeterministicGetAgentActivityResponse>> {
-=======
         query: QueryFilter,
         options: actor::GetActivityOptions,
     ) -> actor::HolochainP2pResult<Vec<AgentActivityResponse<HeaderHash>>> {
->>>>>>> 27906ca9
         self.0
             .lock()
             .await
