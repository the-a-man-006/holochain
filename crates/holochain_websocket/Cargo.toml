[package]
name = "holochain_websocket"
version = "0.0.1"
description = "Holochain utilities for serving and connection with websockets"
license = "Apache-2.0"
homepage = "https://github.com/holochain/holochain"
documentation = "https://github.com/holochain/holochain"
authors = [ "Holochain Core Dev Team <devcore@holochain.org>" ]
edition = "2018"

[dependencies]
async-stream = "0.3"
futures = "0.3"
<<<<<<< HEAD
ghost_actor = "0.4.0-alpha.5"
holochain_serialized_bytes = "=0.0.47"
=======
holochain_serialized_bytes = "=0.0.48"
>>>>>>> b80e8f07
nanoid = "0.3"
net2 = "0.2"
must_future = "0.1"
serde = { version = "1", features = [ "derive" ] }
serde_bytes = "0.11"
stream-cancel = "0.8.0"
thiserror = "1.0.22"
tokio = { version = "0.2", features = [ "full" ] }
tokio-tungstenite = { version = "0.10.1", features = [ "tls" ] }
tracing = "0.1"
tracing-futures = "0.2"
tungstenite = "0.10"
url2 = "0.0.6"

[dev-dependencies]
holochain_types = { version = "=0.0.1", path = "../holochain_types" }
linefeed = "0.6"
<<<<<<< HEAD
observability = "0.1"
unwrap_to = "0.1.0"
=======
observability = "0.1.3"
>>>>>>> b80e8f07
<|MERGE_RESOLUTION|>--- conflicted
+++ resolved
@@ -11,12 +11,8 @@
 [dependencies]
 async-stream = "0.3"
 futures = "0.3"
-<<<<<<< HEAD
 ghost_actor = "0.4.0-alpha.5"
-holochain_serialized_bytes = "=0.0.47"
-=======
 holochain_serialized_bytes = "=0.0.48"
->>>>>>> b80e8f07
 nanoid = "0.3"
 net2 = "0.2"
 must_future = "0.1"
@@ -34,9 +30,5 @@
 [dev-dependencies]
 holochain_types = { version = "=0.0.1", path = "../holochain_types" }
 linefeed = "0.6"
-<<<<<<< HEAD
-observability = "0.1"
 unwrap_to = "0.1.0"
-=======
-observability = "0.1.3"
->>>>>>> b80e8f07
+observability = "0.1.3"