use std::path::PathBuf;
use sx_types::dna::wasm::DnaWasm;
use std::io::Read;

/// Load WASM from filesystem
pub fn create_wasm_from_file(path: &PathBuf) -> DnaWasm {
    let mut file = std::fs::File::open(path)
        .unwrap_or_else(|err| panic!("Couldn't create WASM from file: {:?}; {}", std::env::current_dir().unwrap().join(path), err));
    let mut buf = Vec::new();
    file.read_to_end(&mut buf).unwrap();
    DnaWasm::from(buf)
}

pub enum TestWasm {
    Foo,
    Imports,
}

<<<<<<< HEAD
impl From<TestWasm> for PathBuf {
    fn from(test_wasm: TestWasm) -> PathBuf {
        match test_wasm {
            TestWasm::Foo => {
                "test_utils/wasm/target/foo/wasm32-unknown-unknown/release/test_wasm_foo.wasm"
            },
            TestWasm::Imports => {
                "test_utils/wasm/target/imports/wasm32-unknown-unknown/release/test_wasm_imports.wasm"
            },
        }
        .into()
=======
pub fn test_wasm(wasm: TestWasm) -> DnaWasm {
    match wasm {
        TestWasm::Foo => DnaWasm::from(
            include_bytes!(concat!(
                env!("OUT_DIR"),
                "/wasm32-unknown-unknown/release/test_wasm_foo.wasm"
            ))
            .to_vec(),
        ),
>>>>>>> 56b37e57
    }
}<|MERGE_RESOLUTION|>--- conflicted
+++ resolved
@@ -1,43 +1,24 @@
 use std::path::PathBuf;
 use sx_types::dna::wasm::DnaWasm;
 use std::io::Read;
-
-/// Load WASM from filesystem
-pub fn create_wasm_from_file(path: &PathBuf) -> DnaWasm {
-    let mut file = std::fs::File::open(path)
-        .unwrap_or_else(|err| panic!("Couldn't create WASM from file: {:?}; {}", std::env::current_dir().unwrap().join(path), err));
-    let mut buf = Vec::new();
-    file.read_to_end(&mut buf).unwrap();
-    DnaWasm::from(buf)
-}
 
 pub enum TestWasm {
     Foo,
     Imports,
 }
 
-<<<<<<< HEAD
-impl From<TestWasm> for PathBuf {
-    fn from(test_wasm: TestWasm) -> PathBuf {
-        match test_wasm {
-            TestWasm::Foo => {
-                "test_utils/wasm/target/foo/wasm32-unknown-unknown/release/test_wasm_foo.wasm"
-            },
-            TestWasm::Imports => {
-                "test_utils/wasm/target/imports/wasm32-unknown-unknown/release/test_wasm_imports.wasm"
-            },
-        }
-        .into()
-=======
-pub fn test_wasm(wasm: TestWasm) -> DnaWasm {
-    match wasm {
-        TestWasm::Foo => DnaWasm::from(
+impl From<TestWasm> for DnaWasm {
+    fn from(test_wasm: TestWasm) -> DnaWasm {
+        DnaWasm::from(
             include_bytes!(concat!(
                 env!("OUT_DIR"),
-                "/wasm32-unknown-unknown/release/test_wasm_foo.wasm"
+                format!("/wasm32-unknown-unknown/release/test_wasm_{}.wasm",
+                match test_wasm {
+                    TestWasm::Foo => "foo",
+                    TestWasm::Imports => "imports",
+                })
             ))
             .to_vec(),
-        ),
->>>>>>> 56b37e57
+        )
     }
 }